--- conflicted
+++ resolved
@@ -1,13 +1,11 @@
 ### Revision History
+* 4.0.14
+  * Bug fix: Removed "Content-Length" header in JsonHttpProxy. Added ncube.proxy.headersToRemove application.property in case other headers need to be removed.
 * 4.0.13
-<<<<<<< HEAD
-  * Bug fix: Removed "Content-Length" header in JsonHttpProxy. Added ncube.proxy.headersToRemove application.property in case other headers need to be removed.
-=======
   * L3 Cache support - dynamically compiled script classes are cached in an L3 cache. The L3 cache survives server restarts and allows the JVM to load already compiled classes without requiring the compilation step.
     * Usage: In the `application.properties` file, if the entry `ncube.classes.dir=/x/y/classes` is set, the L3 cache is activated and compiled scripts will be stored here.
     * If the entry `ncube.sources.dir=/x/y/source` is found, then the generated Groovy source will be written to the path specified.
     * In an upcoming release, the L3 CacheManager will overrideable, allowing alternative storage like Redis, SQL, etc.
->>>>>>> e9a932d4
 * 4.0.12
   * Bug fix: Check for ncubeManager bean before trying to set userId on it
 * 4.0.11
