--- conflicted
+++ resolved
@@ -1,10 +1,7 @@
 ### Revision History
 * 4.2.1
-<<<<<<< HEAD
   * Remove old sha1 algorithm and sha1 versioning as it is no longer needed.
-=======
   * Bug fix: `NCube.mapReduce()` not properly handling case-sensitive columns.
->>>>>>> 43169e95
 * 4.2.0
   * Bug fix: Updated sha1 algorithm for an issue with symmetrical cubes. Application property is required to set running sha1 version until we can convert the records in our DB.
 * 4.1.30
