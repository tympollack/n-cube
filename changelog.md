### Revision History
<<<<<<< HEAD
* 4.1.28-SNAPSHOT
  * Bug fix: Updated sha1 algorithm for an issue with symmetrical cubes. Application property is required to set running sha1 version until we can convert the records in our DB.
=======
* 4.1.29-SNAPSHOT
  * --
* 4.1.28
>>>>>>> af461715
  * Removed `String.join()`, which is Java 8 functionality, from `GroovyExpression` and replaced it with Guava's `Joiner` so that consumers using `<classifier>jre7</classifier>` can use NCube.
  * Bug fix: Updated `NCube.createStubCube()` so it doesn't try to delete columns reference axes. Reference axes on "stub NCubes" will now contain all columns. Non-reference axes continue to have no columns.
  * Cleaned up `NCubeJdbcPersister.createCube()`
* 4.1.27
  * `NCube.mapReduce()` allows any number of dimensions (one must act as the 'where' axis).
  * `NCube.mapReduce()` takes new 'options' `Map` where the additional arguments are passed.  
  * Consumed java-util 1.34.0
* 4.1.26
  * Add `NCube.hyperMapReduce` that allows mapReduce with multiple unknown axis values.
  * Add global menu `sys.menu.global` in `sys.app` which provides a template for all apps across the system. Application-specific menus override properties of the global menu.
  * Bug fix: During rule execution, the name of the rule column is placed on input.  When a rule references another cell via `use()`, `at()`, or `go()` this will ensure that the appropriate rule is executed.
* 4.1.25
  * Bug fix: `NCubeRuntime.isCached()` (just added) was giving incorrect results.  Test and fix added.
* 4.1.24
  * Enhancement: `NCube.getCells()` API added to support *Values* mode (default is *Formulas* mode).
  * Enhancement: `NCubeRuntime.isCached()` API added to allow testing whether an n-cube is cached.  Useful in unit tests. 
* 4.1.23
  * Enhancement: `NCube.mapReduce()` now allows a defaultValue to be passed in (similar to `getCell()`), and the execution stack is maintained just like `getCell()`, and axes with default columns do not need to have input bound to them.
  * Moved search logic from `NCubeController` to `NCubeRuntime`.
  * Disallow search closure from NCE server.
  * Storage server can cache for the life of one operation to prevent the same cubes being loaded from reference axes.
  * Bug fix: Fix issues with default cell url and default values on default columns in NCube.fromSimpleJson.
  * Bug fix: Tests were not merged if the branch cube was changed.
  * `create_hid` on database records when copying branches now shows current user instead of copied user id.
  * Accepted domains for the CdnClassLoader is now an application property instead of part of `NCUBE_PARAMS`.
  * Made transitive dependency on logback, optional in pom.xml.  This will stop the dependency from become a dependency to those who consume n-cube as a library.
  * Improved speed when parsing cells
* 4.1.22
  * `NCube.fromSimpleJson(inputStream)` has been sped up by about 33% and uses much less memory when loading an n-cube.
  * Replaced a few `search()` calls with `doCubesExist()`.
  * Added ability to define advice for an app using `sys.advice` cube.
* 4.1.21
  * Bug fix: Return `null` from deprecated `NCubeController` methods `getCubeRawJson()` and `getCubeRawJsonBytes()` when `NCube` does not exist.
  * Added better exception and error message for invalid reference axes and transforms.
  * Added `NCubeController.getUrlContent()` to resolve issues viewing files on the CDN.
  * Sped up `NCube` parsing and formatting.  Technique 1) using casting instead of 'as' when LHS is known, 2) Using Map's of Closures instead of if-else or swtich statments where the decision variable is a String, and 3) Sped up `NCube.ensureFullCoordinate()` by converting code that was performing as X * Y to X + Y iterations. 
* 4.1.20
  * Enhancement: Removed cube data from `NCubeInfoDto` for searches that did not specifically request the `SEARCH_INCLUDE_CUBE_DATA` option.
* 4.1.19
  * Added Java 7 compatible jar. To use as a dependency, add `<classifier>jre7</classifier>`.
  * Bug fix: PR Notes now work for Commit
  * Enhancement: Content search uses less CPU and RAM
  * Enhancement: Added optional limiting clauses to specific SQL queries
* 4.1.17/4.1.18
  * Enhancement: Allow notes on pull requests that are tied to revision history.
  * Enhancement: Allow a `Closure` to be sent as a search option when retrieving records from the database in order to eliminate the need to return to the database to perform additional processing.   
  * Enhancement: APIs that returned `NCube` now return a `Map` with entries like appId, bytes, cubeName, sha1, testData. The old APIs are now `@Deprecated`
  * Enhancement: Added `deleteApp` API only for sys admins to remove apps that have no released version.
  * Pushed work being done in `NCubeController` methods `promoteRevision()`, `fetchJsonRevDiffs()` and `fetchJsonBranchDiffs()` to `NCubeManager`.
  * Removed unnecessary `NCubeJdbcPersister.loadCube()` method in lieu of `search()`
  * Removed unnecessary regex wildcard characters that match JSON.
  * Bug fix: Inline `GroovyExpressions` did not recognize `import static` statements in regex.
* 4.1.16
  * Enhancement: Updated `NCubeRuntime.clearCache()` to take a second argument `Collection<String>` of NCube names which defaults to null. Passing null retains previous functionality, whereas passing NCube names will only evict the specified NCubes from the cache.
  * Consumed json-command-servlet 1.8.2
* 4.1.15
  * Enhancement: Added `NCubeManager.isSysAdmin()` to allow global admin permissions.
  * Enhancement: Cache admin/sysAdmin permissions to eliminate frequent calls.
  * Enhancement: SQL queries in `NCubeJdbcPersister` methods `doCubesExist()`, `getAppNames()`, `getVersions()`, and `getBranches()` sped up by matching sys.info cube name exact, not using `LOWER()`. 
  * Updated permissions cache time-to-live (TTL) from 2 to 3 minutes. 
  * Bug fix: Fix `NCubeManager.fastCheckPermissions()` to not load cubes when permissions are already cached.
  * Bug fix: Catch `BranchMergeException` during `NCubeManager.mergePullRequest()`, obsolete the pull request and re-throw the exception.
  * Bug fix: Admin could be cached before test setup permissions cubes properly.
* 4.1.14
  * Enhancement: Improved error handling when comparing a cube against a branch where it does not exist.
  * Enhancement: Added `ApplicationID.asBootVersion()` to avoid repetition.
  * Bug fix: `NCubeManager.mergePullRequest()` handles merge exceptions by obsoleting the pull request within the transaction boundary.
  * Bug fix: Test updated metaproperty was changing even when test data was not updated.
  * Bug fix: `NCubeManager.generatePullRequestHash()` was not using `runSystemRequest()` for one of its calls, forcing a failure when making tx cubes unreadable.
  * Removed all remaining references and support of using transforms with a method axis.
  * Enhancement: Consumed json-command-servlet 1.8.0 which provides faster response serialization and uses less memory during the process. 
* 4.1.13
  * Enhancement: `JsonHttpProxy` connects the `HttpClient's` inputStream directly to `JsonReader` so that construction of objects from JSON begins immediately as data arrives.
  * Enhancement: Improved performance of `NCubeJdbcPersister.doCubesExist()` by including sys.info in where clause
  * Bug fix: Added `createSysInfoCube()` to `pullToBranch()` in `NCubeJdbcPersister`
* 4.1.12
  * Updated to consume json-command-servlet 1.7.1
* 4.1.11
  * Updated to consume json-command-servlet 1.7.0
* 4.1.10
  * Removed `LOG` static member from `NCubeGroovyExpression` as it conflicts with existing, derived classes.
* 4.1.9
  * Added `StandardHttpRequestRetryHandler` to `JsonHttpProxy` to handle retrying `HttpNoResponseException` due to client connection being stale.
  * Increased default value from 6 to 100 for client side HTTP connection pool used by `JsonHttpProxy`.
  * To reduce memory usage, removed code that created servlet session.  It was doing this only to track connected users, not store session data.
  * Added `LOG` to `NCubeGroovyExpression`.
  * Bug fix: Release process inhibited by `copyBranch()` not allowing HEAD for target
* 4.1.8
  * NCE timeout to NCUBE updated to wait 420 seconds max, instead of the default 30 seconds.
  * JDBC Query Timeout changed to 300 seconds, up from default of no timeout.
  * `NCubeRuntimeClient.getJson()` now calls the backend `getCubeRawJsonBytes()` API.
  * Updated `ncube-beans.xml` to order parameters of `JsonHttpProxy` correctly.
  * Performance: Remove superfluous persister calls in `mergeCubesIfPossible`
* 4.1.7
  * Performance: createCube() / updateCube() now pass gzipped byte[] to storage server.
* 4.1.6
  * Performance: The `NCube` storage server now ships `NCubes` to the NCE server in compressed `byte[]` form. Reduces CPU load on `NCube` storage servers.
* 4.1.5
  * Enhancement: Added better logging around jdbc connections and more jdbc connection information to `NCubeController.health()`
  * Bug fix: Shallow branch copy failed when cube was changed then changed back in a later revision.
  * Bug fix: Copy branch would not return the correct error message if target branch already existed.
  * Bug fix: `ApplicationID.validateBranchIsNotHead()` did not match lowercase `head`. 
* 4.1.4
  * Switched to using Spring's `FastByteArrayOutputStream` (no synchronized, fast access to internal `byte[]`) instead of JDK's `ByteArrayOutputStream`.
* 4.1.3
  * Consumed java-util 1.29.0
  * Consumed json-command-servlet 1.6.5
* 4.1.2
  * Enhancement: Added support for compressed HTTP POST data
  * Consumed json-command-servlet 1.6.4
* 4.1.1
  * Enhancement: Cube filter search uses regex instead of converting JSON to map.
  * Consumed json-command-servlet 1.6.3
* 4.1.0
  * The `NCube` cache in the `NCubeRuntime` environment only caches a cube if it has never been added (in the current session). Before, if a cube was loaded subsequently, the cache entry was updated.  From a runtime client point of view, they should not be working with n-cubes that are changing.  If they need to accept updates or changes, then the client can call the `NCubeRuntime.clearCache()` API.
  * Increased the time the execution thread will wait to obtain the per-cell lock before it can dynamically compile a cell.  Value increased from 10 seconds to 60 seconds.
* 4.0.24
  * Added `use()` API to `NCube` and `NCubeGroovyExpression`.  This API allows the user to point a cell to another cell, which is then fetched, but executed in the input context of the calling cell.  This allows creating reference cells that can be re-used.  Often these are placed on Default columns, or an `NCube` can be created with reference cells in it, and other cells can `use()` these reference cells (again their input will be used when calling the other cell).
  * Bug fix: `getReferenceAxes()` and `updateReferenceAxes()` would fail when cubes could not be loaded due to invalid references.
  * Bug fix: contains search would not return anything if an invalid reference axis was encountered.
* 4.0.23
  * Introduced hidden sys.info n-cube in all n-cube applications. This n-cube will help speed up queries used by `NCubeController` methods `getAppNames()`, `getVersions()` and `getBranches()`. 
* 4.0.22
  * Enhancement: Added reliable method to obtain n-cube and n-cube-editor versions
* 4.0.21
  * Enhancement: Included n-cube-editor version number in `NCubeController.health()`
  * Enhancement: Release cubes and version no longer require a new SNAPSHOT to be made.
  * Enhancement: `NCube` cache within `NCubeRuntime` is now refreshed such that cubes marked with `evict=false` (also `sys.classpath`) will no longer be evicted.  Set `application.properties` entry `ncube.cache.refresh.min=75`, for example, to refresh every 75 minutes.  The interval should be less than the duration (typically about 1/3 of the duration.) 
  * Separated out server stats from `NCubeController.heartBeat()` into `NCubeController.health()`
  * Updated `JsonHttpProxy` constructor to take `org.apache.http.HttpHost` parameter instead of individual hostname, port, scheme parameters in order to construct the `HttpHost`
  * Bug fix: `sys.branch.permissions` not being created when creating branch in sys boot version.
  * Bug fix: A new column would lose any metaproperties associated with it on merge / update.
  * Bug fix: Custom sys.menu would not open properly when viewing a released version.
  * Bug fix: Read default Spring configuration properties correctly
* 4.0.20
  * Bug fix: Updated `NCube.convertExistingAxisToRefAxis()` to not throw NPE when axis and axis to reference do not have any overlapping columns
  * `NCube` stack traces, when listing the coordinate, only show the first 'n' characters of the value (default 1000 - can be overridden in `application.properties`). 
* 4.0.19
  * Consumed json-command-servlet 1.5.4
  * Enhancement: Handle non-json responses from REST calls via `JsonHttpProxy`
  * Bug fix: Standardize argument types for permissions checking methods
  * Bug fix: Update `NCube.mapReduce()` to copy input to the execution of the result row fetch 
  * Bug fix: copy branch only records the most recent appId copied from
  * `NCube.mapReduce()` updated to take a `Closure` instead of String for `where` clause.  `Closure` is passed a `Map` of the input and evaluates for each record.
* 4.0.18
  * Enhancement: Create a reference axis from an existing axis
  * Enhancement: mapReduce() - the 'where' parameter (condition test) can be a Closure or a String.
* 4.0.17
  * Added getters for `NCubeRuntimeClient` and `NCubeMutableClient` on `NCubeGroovyExpression`
  * Bug fix: updated property defaults in Spring beans configuration
  * NCube with METAPROPERTY_TEST_DATA now has same SHA-1 as with no test data.
* 4.0.16    
  * Added methods to `NCubeController` that were previously added to runtime and mutable interfaces. Added test to ensure that methods added to interfaces are also added to the controller in the future.
  * Updated `NCubeManager` exception messages with more information
  * Enhancement: Add default, sorted, and fireAll to `addAxis`
  * Test Enhancement: Updated tests to use an embedded Tomcat container for remote urls, replacing `files.cedarsoftware.com`
    * This allows tests to be executed without being connected to a network
    * If the entry `ncube.tests.baseRemoteUrl=http://remote.site.com` is set in `application.properties`, the tests will run against that site instead of the embedded container
  * Bug fix: Merging a pull request with a new cube with an axis reference after other references were updated in HEAD could cause reference version mismatch in HEAD.
  * Performance: Compiling is slightly faster - code that builds class around user's statement block improved.
  * Consumption as a library for a Springboot app simplified.  Overrideable options are easily overridden in the consuming Springboot app's application properties.  All properties start with 'ncube' and modern IDEs will actually suggest available properties when editing the consuming application's `application.properties` file.   
* 4.0.15
  * Bug fix: Updated version fetching code
  * Updated n-cube related application properties to be prefixed with ncube.*
* 4.0.14
  * Added n-cube version to `NCubeController.heartBeat()`
  * Bug fix: Removed "Content-Length" header in `JsonHttpProxy`. Added `ncube.proxy.headersToRemove` application.property in case other headers need to be removed.
  * Bug fix: Removing the last `NCubeTest` on an `NCube` would not save properly.
* 4.0.13
  * L3 Cache support - dynamically compiled script classes are cached in an L3 cache. The L3 cache survives server restarts and allows the JVM to load already compiled classes without requiring the compilation step.
    * Usage: In the `application.properties` file, if the entry `ncube.classes.dir=/x/y/classes` is set, the L3 cache is activated and compiled scripts will be stored here.
    * If the entry `ncube.sources.dir=/x/y/source` is found, then the generated Groovy source will be written to the path specified.
    * In an upcoming release, the L3 CacheManager will overrideable, allowing alternative storage like Redis, SQL, etc.
* 4.0.12
  * Bug fix: Check for `ncubeManager` bean before trying to set userId on it
* 4.0.11
  * Performance fix: removed Upper() from SQL statements on SHA-1 columns.
  * Added `NCube.mapReduce()` API.  Filter rows of an n-cube.  Use this API to fetch a subset of an n-cube, similar to `SQL SELECT`.
* 4.0.10
  * Separated out server.port property. Renamed server.* properties for `JsonHttpProxy` to target.*.
  * Added `NCubeTest` as part of `DeltaProcessor`.
  * Added `loadCubeWithTests` to get both the cube and its tests together.
  * Removed `saveTests` from `NCubeManager`; this is now wrapped into `updateCube` in the persister.
  * Bug fix: Reference Axes not get checked properly on pull request merge vs straight commit branch.
  * Added appId to a couple `InvalidCoordinateExceptions` for more clarity in logs
  * Some system requests override user-based permissions, focused mainly around pull requests.
* 4.0.9
  * Bug fix: Separated `checkPermissions()` and `checkMultiplePermissions()` from overridden API to two distinct APIs.
* 4.0.8
  * Bug fix: no longer need branch permissions to merge a pull request from that branch.
  * Bug fix: check permissions for multiple permissions now only makes one server call.
* 4.0.7
  * Add ability to get and run all tests for an app.
  * Add username to all persister methods.
  * Equivalent primitive values (including Strings and Dates) are folded into one instance (interned) for cells and column values.
* 4.0.6
  * Removed Oracle jdbc driver dependency
  * Removed explicit spring dependencies in pom.xml that are consumed transitively via spring-boot-starter-* dependencies
  * Changed log statements for method calls to include 125 (was 50) characters per argument
  * Changed log level from INFO to DEBUG when sys.menu is not found
  * Enhancement: `saveTests` creates a new db record and uses the testUpdated `NCube` metaproperty.
  * Updated `NCube.duplicate()` to include `ApplicationID`
  * Update hsqldb (2.4.0) and mysql (6.0.6) dependencies
* 4.0.5
  * Support mode for json format when getting raw json (json-pretty, json)
  * Update to Spring Boot 1.5.3, Spring 4.3.8, and Groovy 2.4.11
* 4.0.4
  * `NCubeController.commitCube()` was passing an incompatible argument to commitBranch. Fixed bug and added test coverage for commitCube. 
* 4.0.3
  * `NCubeManager.getReferenceAxes()` was incorrectly validating reference versions. 
* 4.0.2
  * Changed `NCubeRuntime.getResourceAsString()` to use Groovy APIs to get stream from Spring Boot executable jar, due to  zipfs execption using regular resource APIs.
* 4.0.1
  * Removed redundant executable flag in pom.xml related to making a spring boot executable jar.
  * Added optional beanName to `NCubeRuntime` constructor
  * Updated pom.xml to create executable jar
  * Bug fix: Removed unnecessary URL encoding in `JsonHttpProxy`  
* 4.0.0
  * Built as a Spring Boot application
  * `NCubeManager` converted from having static APIs to being a Spring injected instance (accessible through interface)
  * Enhancement: Changed way pull request data is accessed for efficiency.
  * Enhancement: Added search options for start and end create date parameters to cut down on cubes searched.
  * Bug fix: `NCubeController` - `promoteRevision` calls `updateCube` directly and `saveJson` loop
  * Bug fix: Update n-cube changed flag during fast-forward based on whether sha1 matches headSha1
* 3.6.17
  * Bug fix: Update n-cube changed flag during fast-forward based on whether sha1 matches headSha1
* 3.6.16
  * Bug fix: Added delta processing for meta-properties on n-cube, axis, and column.
* 3.6.15
  * Bug fix: Batch updating reference axes would remove transforms
* 3.6.13/3.6.14
  * Enhancement: Updated reference axes transforms so they won't execute code on the server (support for transforms that execute code remains)
  * Enhancement: Axis supports a new ValueType (`CISTRING` - case insenstive string)
* 3.6.12
  * Bug fix: Committing merged cube into branch was not resetting the change flag in the case when the n-cube SHA-1 was the same as the HEAD n-cube's SHA-1.
* 3.6.11
  * Bug fix: Duplicate cube was not setting changed flag.
* 3.6.10
  * Bug fix: Merge accept theirs incorrectly setting head_sha1 and changed flag.
* 3.6.9
  * Bug fix: Merge column order delta would overwrite all column changes on the axis.
* 3.6.8
  * Bug fix: Contains search now searches column values for reference axes.
  * Bug fix: Contains search now does not return a result when the text matches only the cube name.
  * Enhancement: Greatly improved speed of getting all reference axes.
  * Enhancement: Added ability for admins of an app to impersonate users to debug user- or group-specific issues.
    * Note: All database transactions use real user for a proper audit trail.
* 3.6.7
  * Enhancement: Easily remove a transform from a reference axis
  * Enhancement: `NCube` serialized through json-io now brings along `ApplicationID`
* 3.6.6
  * Enhancement: Added custom reader and writer for `NCube` when used with json-io.
* 3.6.5
  * Enhancement: Rewrite copy branch in persister to allow a thin copy of branch instead of with full history.
* 3.6.4
  * Enhancement: Create `NCubeConstants`
* 3.6.3
  * Enhancement: Re-ordering of columns on a non-sorted axis are now handled in all cases, API: `DeltaProcessor.getDeltaDescription()` and `NCube.mergeDeltas()`.  Reorder column delta's only show up when there are no outstanding `ADD` or `DELETE` deltas for the same axis.
* 3.6.2
  * Enhancement: Added additional information to the output map - for each call to `ncube.getCell()`, `at()`, or `go()`, if an input coordinate fails to bind to an axis value, and instead bind to the Default column (or completely misses [`CoordianteNotFoundException` case]), the n-cube name, axis name, and input bind-value are added to a list.  This list grows as cells call other cells until it pops-the-stack to the original call.  Use the `RuleInfo.getUnboundAxesList()` and `.getUnboundAxesMap()` to see these values. `RuleInfo.getUnboundAxesList()` shows them in order of occurrence, whereas `.getUnboundAxesMap()` packages this information up by n-cube name and axis name.
* 3.6.1
  * Bug fix: In `VersionControl` - When user modified cube, then deleted it, and there was no change in head, it was being incorrectly marked as a conflict.
  * Bug fix: Fixed bug in self healing code for rule names.
* 3.6.0
  * Columns on a rule axis must have a name.  The name must be unique on the axis.  This is now enforced with an IllegalArgumentException.
  * When a new branch is created, sys.permissions is set to allow UPDATE action by default.  @tpollack 
  * Re-ordering support added for delta/merge.
  * Bug fix: `NCubeManager.updateAxisMetaProperties()` was temporarily not working on a non-reference axis.  Fixed and test added.  @jsynder4 
* 3.5.6
  * Bug fix: When merging updated reference axis, the cells from deleted columns were being attached to the default column if present.
  * Bug fix: When merging reference axis, the column meta-properties were being overwritten from the new column on the updated reference.  Now those properties are brought over, and then the existing meta-properties are overlaid.
  * Bug fix: When merging cells, if the cell was not able to be located by iD (same id on both ncubes), then it was failing to use its old-id to new-id map for locating the cells on the new (transmitting changes) ncube.
* 3.5.5
  * Improved the robustness of `DeltaProcessor.getDelta()`.  Renaming a colum in case only now supported.  @jsnyder4
  * Improved the robustness of `DeltaProcessor.getDeltaDescription()` API.  It handles adding and removing the default column on regular or reference axis, detecting meta-property changes.
  * Improved the robustness of `NCube.mergeDeltas()` API.  It handles applying delta changes in many more cases, and makes attempts to locate target items first by ID, and if not found, by value.
* 3.5.4
  * Enhancement: JDBC statement fetchSize is set before query is executed, and ResultSet uses same value.  Set to 1,000.
* 3.5.3
  * Bug fix: When adding the same reference axis twice or more to an n-cube strange things would happen - due to column IDs not being set differently.  Rare, but sometimes it makes sense to use same reference axis more than once on the same n-cube.
  * Bug fix: Allow the default column to be deleted from a reference axis.
* 3.5.2
  * Enhancement: Rule Orchestration support added.  Rules can orchestrated three (3) new ways in addition to the existing two (*all* or *start with named*).  Note that orchestration is supported for n-cubes with one or more rule axes.  Pass the orchestration argument by associating it to the rule axis name.  In the examples below, the rule axis is named *ruleAxis*
    * Orchestration #1: Example: `.getCell([ruleAxis:['br1', 'br4', 'br7', 'br1'], state:`OH`])` or `.at(...)` will select the named rules in the listed order for execution. The rules are passed in a `Collection<String>` names of the rules.  Each of the selected rules will have their associated conditions run, and if evaluated to `true`, associated statement will be executed.  A rule can be listed more than once and it will execute for each time listed.  The order of the Collection dictates the execution order of the rules.
    * Orchestration #2: Example: `.getCell([ruleAxis: { Axis axis -> List<Columns> columns; ...; return columns}, state:'OH']` will select the rules returned by the passed in `Closure`. The Closure takes one argument, the `Axis`. It is the responsibility of the closure to interact (iterate, filter) the` Axis` for `Column` instances and return those in a `List<Column>`.  A Column can be placed into the List more than once, and in any order.  The returned List is the orchestration order that will be used for executing the selected rules.
    * Orchestration #3: Example: `.getCell([ruleAxis: constraintMap, state:'OH']` will select the columns that have all of the meta-property keys and values from the passed in constraint `Map`.  If the value of a constraint is Axis.DONT_CARE, then only the meta-property key must be present.  The filtered rule set will be executed in the order the rules are listed on the rule axis.  A rule column will be selected once or not at all.  Unlike the other two orchestrations which allow unlimited ordering, and repeating of rules, this option filters the rules by meta-property.
  * Enhancement: Adding axis no longer clears cells.  New axes are added with a Default column. Existing cells are placed in the default column of the new Axis.
  * Enhancement: When deleting a branch, the 0.0.0 branch is also deleted.  Only non-HEAD branches can be deleted.    
  * Added additional information on input.* for reference axis transforms.
    * 'refCube' is a reference to the Cube that contains the referenced axis.
    * 'refAxis' is a reference to the Referenced Axis on the referenced cube
    * 'referencingAxis' is a reference to the referencing Axis (the one being built from the transformation's output.columns Collection
  * AddColumn(Column column) added so that an existing column (e.g. from a Referenced Axis) can be added en masse.  The code will attempt to re-use the existing ID, but if it matches an ID of an existing column, then an ID will be generated from the value of the column.
* 3.5.1
  * Bug fix: NCube.sha1() now takes reference axis meta-properties into account.
  * Bug fix: NCube.hydrateCube() was not converting the value side of reference axis meta-properties from JsonObject to CellInfo.  
* 3.5.0
  * Reference Axis columns can have meta-properties added, removed, etc.
  * Parallel compilation for Groovy expressions.  
  * Deprecated methods removed.
* 3.4.122
  * Refinement: To add meta-properties, just use the standard APIs to add them to the Column instance that represents the default column on an axis.  In the JSON format, they are stored on the Axis meta-properties prefixed with 'd3fault_c0lumn_*'.  However, all APIs, including RESTful APIs expect them to be read and written via the standard meta property APIs.
  * Enhancement: Parallel compilation has been added, and the L3 cache work removed.  There are too many cases when a consumer would have to know when to clear their L3 cache, that it would have been burdensome on the author to answer many questions related to when and why.  The parallel compilation will greatly speed up the 'warm up' phase of the application after a server restart.
* 3.4.121
  * Enhancement: default value can be added to a `Default` column.  To do so, add a meta-property named `d3fault_c0lumn_default_value` to the axis containing the `Default` column to which you want to add a default value.
  * Enhancement: Axis ID's are now written to the JSON formats.  If they are not present, the `Axis` ids are number 1 through number of axes, in order.
* 3.4.120
  * Enhancement: When `NCUBE_PARAM.tempDir` is not set, the L3 cache is stored in memory.  With this change, developers who have not yet set their `tempDir`, won't have a bunch of .class files in an unknown location.
* 3.4.119
  * Bug fix: all compile code paths setRunnableCode().
* 3.4.118
  * L3 Cache implementation complete.  Dynamically compiled code within n-cube cells is now written out to a temp folder and re-loaded (instead of being recompiled).  Set the `NCUBE_PARAMS.tempDir` value to where you would like the compiled .class files to go.  If not set, they will be placed in the system property 'java.io.tmpdir'.
* 3.4.117
  * Enhancement: When updating an n-cube, if the update makes the n-cube's SHA-1 match the SHA-1 of the HEAD n-cube it was based on, reset the dirty (changed) flag to 0 (not changed).  If someone manually edits an n-cube to get back to the same state it was when it was pulled from HEAD, it will reset the dirty flag - same as modern IDEs do when you edit the file and it matches it's original state.
  * Enhancement: When updating your branch from HEAD, if an n-cube in your branch is fast-forwarded (meaning that it now matches HEAD because of a change someone else committed to HEAD), the changed flag on the n-cube in your branch is cleared.
* 3.4.116
  * Remove L3 cache (turn it off until it is completed)
  * Inside `NCubeManger.getUrlClassLoader()`, duplicate the input coordinate before calling `.getCell()` on the `sys.classpath.cube`. Also, pass a dummy output Map.  This way, `userId` and `env_level` do not end up on utilized scope.
* 3.4.115
  * Bug fix: DeltaProcessor was not merging columns of other axes, when there was a reference axis.
  * Bug fix: DeltaProcessor was incorrectly reporting a difference when there was a reference axis present with no changes.
* 3.4.114
  * tag matching more robust for Strings and other data types
* 3.4.113
  * tag processing to support CellInfo 
* 3.4.112
  * Enhancement: InvalidateCoordinateException added (it is a subclass of IllegalArgumentException and is thrown when a coordinate does not have all of the required axes).  The exception contains fields to indicate which ncube and what is missing.
  * Dynamically loaded classes are compiled and cached.  More work to come - specify location of cache. 
  * `NCubeManager.search()` now allows the returned `NCubeInfoDto` list to be filtered by a set of tags.  `NCubes` that specify the meta-property `cube_tags`, which is a comma and/or space separated list of tags, will be matched against a list of tags passed in the `search()` options. The `NCubeManager.search()` option `NCubeManager.SEARCH_FILTER_INCLUDE` key is mapped to a comma and/or space separated list of tags.  NCubes that have these tags will be returned.  If no tags are specified for the include option, then all NCubes are included (other filtering will still be applied). Also, `NCubeManager.SEARCH_FILTER_EXCLUDE` can be set as well. Any `NCubes` that have a tag that is on this list, will not be returned.  The exclude filter will override the include filter. In addition to using a space or comma separated list to specify tags, tags can also be specified a `Collection` of `Strings`.
 
    ```groovy 
    Map options = [:]
    options[(NCubeManager.SEARCH_FILTER_INCLUDE)] = 'foo bar, baz'
    options[(NCubeManager.SEARCH_FILTER_EXCLUDE)] = 'qux'
    
    // Only cubes with the `cube_tags` including `foo`, `bar`, or `baz` will be 
    // returned, however, if the cube has the tag `qux` it will not be returned.
    NCubeManager.search(appId, null, null, options)
      
    // The search could be further refined by including a cube name
    // pattern, as well as a 'contains' pattern.  In this case, all
    // criteria must be matched for the NCubeInfoDto to be returned.
    ```
        
* 3.4.111
  * Bug fix: when only the cache flag is changed on a cell, it should show up as a cell delta (difference).
* 3.4.110
  * Bug fix: when loading by SHA-1, the version and status should not be ANDed in (a CUBE with the same SHA-1 may not changing as versions increase.)
* 3.4.109
  * Bug fix: when merging from another user's branch and 'accepting their changes' over yours, the 'changed' flag in your branch was not being set to their changed flag value.  This issue manifests as that file not showing up in your commit box when committed to HEAD.
* 3.4.108
  * Enhancement: All dynamically compiled classes (`GroovyExpression` cells) are now cached in the temp folder under /target/SHA-1.class. The SHA-1 value is derived from the groovy source code, plus the JVM target version, plus a true/false indicating if the code was compiled in debug (true) or not (false).
  * Use the `NCUBE_TARGET_JVM_VERSION` environment variable to set the JVM version (e.g., "1.8" or "1.7").  Default is 1.8
  * Use the `NCUBE_CODEGEN_DEBUG` environment variable to instruct compilation in debug or non-debug mode. Use "true" for debug, "false" for non-debug.  Default is false. 
* 3.4.107
  * Bug fix: Merging axis columns when there was a Default Column, failed.
* 3.4.106
  * Bug fix: Code that locates 'rollback' revision now locates across versions / releases.  
  * Enhancement: Date comparison used in locating 'rollback' revision needed to be 'less than or equal' not 'equal' because the test cases could run so fast that a millisecond time change did not occur causing a false failure.
* 3.4.105
  * Enhancement: Newly added columns added to the same axis (in the n-cube-editor) will have unique ids.  This improves n-cube merging.
  * Bug fix: displayOrder was not being set correctly on newly added columns.
* 3.4.104
  * Enhancement: `NCubeJdbcPersister.mergeAcceptTheirs()` now handles both HEAD and non-HEAD branches.
  * Bug fix: `VersionControl.mergeCubesIfPossible()` now correctly looks up HEAD cube SHA-1, as opposed to incorrectly looking in the branch.
* 3.4.103
  * Performance improvement: Further improve performance of permissions checks.
* 3.4.102
  * Performance improvement: Sped up performance of `NCubeManager.getCube()` (because it can be called so frequently.)
* 3.4.101
  * Bug fix: when merging n-cubes, it was looking in the branch, not HEAD branch, for finding the base HEAD n-cube (computing the HEAD delta).
* 3.4.100
  * Bug fix: Support for updating branch from a single HEAD cube.
* 3.4.99
  * `NCubeManager.clearCache()` now clears the permissions cache.
  * Bug fix in update branch code.
* 3.4.98
  * Significant improvement to the version control APIs.  APIs exist for getting changes between a branch and HEAD, HEAD and branch, as well as branch to branch.
  * Performance improvement: Permission checks are now performed more quickly (cached short-lived per user).
* 3.4.97
  * `CdnClassLoader` supports Grapes (dynamic class loader).  White-list of accepted domains must be specified (via `CdnClassLoader` constructor or environment variable `NCUBE_ACCEPTED_DOMAINS`).
  * When a cell is set to `null` (meaning it exists with 'key' for it, but the associated value is null), the JSON version of that looks like `{"type":"string", "value": null}` as opposed to an empty cell which is `{"type":null, "value":null}`
  * Advice that matches an n-cube that has no method specified, will match the run() method, allowing support for Advice around expressions.
* 3.4.96
  * `CdnClassLoader` without Grapes support, but with resource cache (relative to full qualified URL map).
  * Uses Groovy 2.4.7
* 3.4.95
  * `CdnClassLoader` supports dynamic class loading (Groovy Grapes).
  * Uses Groovy 2.4.7
* 3.4.94 
  * `CdnClassLoader` same as in 3.4.93, plus `@CompileStatic` added, and `findClass()` always throws `ClassNotFoundException(name)`.
  * Gauva imports removed from `GroovyExpression`'s 'wrapper'
  * Uses Groovy 2.4.3
* 3.4.93 
  * `CdnClassLoader` restored to version from back in Feb 2016.  This fixes performance issues, but prevents code from using Groovy Grapes (`@Grab`).
* 3.4.92
  * `CdnClassLoader` looks first in local cache / parent class loader, and if not found, then does a super.findClass().  It was spamming the network for local classes when a URL was in the classpath.
* 3.4.91
  * NCubeManager.updateBranch(appId, Object[] cubeNames, String sourceBranch) added.  This API allows a subset (cubeNames) to be updated from HEAD (or source branch - not yet supported, but coming soon)
  * NCubeManager.updateBranch(appId) is also available, in which case it acts as before, all cubes that can be updated, will be.
  * NCubeManager.updateBranch(...) returns adds, deletes, updates, merges, and conflicts.  Before adds, updates, and deletes were all considered 'updates'.
  * `CdnClassLoader` only looks for classes remotely, if and only if, the system property (or environment variable) NCUBE_GRAPES_SUPPORT=true.   
* 3.4.90
  * NCubeManager.getHeadChangesForBranch() added to allow fetching the 'update' changes from HEAD (only fetches the change list, does not auto-merge them).
* 3.4.89
  * Meta-properties on columns now 'pull through' on Axis reference.
  * HtmlFormatter differentiates null as a cell value from an empty cell.
  * NCubeJdbcPersister now retrieves full revision history when branch is HEAD (all versions).
* 3.4.88
  * Packaging of JavaDoc into javadoc.jar not groovydoc.jar
* 3.4.87
  * Minor tweak [removed one use of LOWER()]to main SELECT statement in the NCubePersister which fetches n-cubes matching various patterns.
* 3.4.86
  * Rename cube - now allows name to be only changed by case.
  * Bug fix: Meta-property values that have the URL or CACHE flag set to true now retain the setting.
* 3.4.85
  * The value-side of meta-properties on n-cube, axis, or column can now be any Java primitive type, String, Date, BigDecimal, BigInteger, Point2D, Point3D, LatLon, byte[], or any CommandCell     
* 3.4.84
  * A default cell value can be specified by a column meta-property ('default_value').  If columns on different axes specify a default value, then the value at the intersection is the same as the column default if the intersecting columns have the same value, otherwise the n-cube level default is returned.
  * The priority for cell value is 1) specified cell value, 2) column-level default, 3) n-cube default, 4) passed in default value to `at()`, `getCell()`.
* 3.4.83
  * `CdnClassLoader` updated to allow Groovy Grape annotations to fetch external content.
  * `CdnClassLoader` caches resource URLs (relative URL Strings that were expanded to fully qualified URLs against the classpath).  These are cleared when the class loader cache is cleared.
  * `CdnClassLoader` caches classes (dynamically loaded classes - using Groovy's @Grab as well as failed attempts [ClassNotFoundException]).  These are cleared when the class loader cache is cleared.
  * `CdnClassLoader` cache is per `ApplicationID`, therefore it's internal caches are non-static (NCube uses a classpath per ApplicationID - allowing for variations in the same class between versions - multi-tenant support).
* 3.4.82
  * Content search now supports wildcards.
  * Grape annotations extracted from inline Groovy to outside class definition.  This is to support Groovy's @Grab (dependency support). Additional changes forthcoming.
* 3.4.81
  * Fixed column ambiguously defined issue with updated search query.
* 3.4.80
  * Improved search query for SQL persister (uses left outer join instead of sub-select.  Sub-select was causing flip-flopping execution plan with Oracle query optimizer).
* 3.4.79
  * Converted remaining .java files to .groovy
* 3.4.78 
  * Transaction ID shared across persister APIs when necessary to bundle persister calls into same transaction.
  * Removed code related to generating multiple n-cube tests at once.
  * Converted NCubeTest code to Groovy
  * Removed StringValuePair class. NCubeTests now use CaseInsensitiveMap instead of Array of Map Entries.
* 3.4.76
  * Transaction ID added to all batch queries (Commit, Rollback, Delete, Restore, Update).  The ID is a unique ID that is added to the notes of each n-cube involved in the transaction.  This allows searching for all n-cubes with the same transaction ID.
* 3.4.75
  * Many performance optimizations
* 3.4.74
  * getCube(cubeName) API available to expression cells (inherited from NCubeGroovyExpression) now allows an optional 2nd argument whether the API should return null or throw an exception if the named cube does not exist.
  * Reduced the amount of memory used to store the Columns on an Axis.
* 3.4.73
  * 'at()' and 'go()' added to Regular expressions that scan for n-cube names
  * Used Groovy default arguments to eliminate multi-argument overloaded methods
  * Added API ncube.getNumPotentialCells() which returns the maximum number of cells in the hyperspace.
  * Reduced the definition of regular expressions to a shorter Groovy-style
  * Added many unit tests
* 3.4.72
  * Changed the internal storage of n-cube's cell keys to reduce their storage requirements.  Memory consumption by cell keys reduced by half.
  * Groovified NCube (from .java to .groovy) [@CompileStatic used to maintain full execution speed]
* 3.4.71
  * NCubeManager.copyBranch() added - copy from one ApplicationID to another ApplicationID (all cubes).  The target branch is always copied to in SNAPSHOT mode.  The target branch must be empty.
  * NCubeManager.getBranchCount() added.  This API will ask the persister directly how many n-cubes are in a particular branch.
  * CellInfo as Map - Converts a CellInfo into a Map instance
* 3.4.70
  * Performance enhancement: Permissions checks are faster
  * Persister logging showing method names and key arguments
* 3.4.69
  * Performance enhancement: Duplicate cube does not test for need of creating permission cubes if source and target ApplicationID are the same
  * Log persister APIs and times to correlate to REST calls (1st cut)
* 3.4.68
  * Performance enhancement: Only create cube and duplicate cube need to possibly create permissions cubes.  This check was being done on all updates, when it only should be done on create / duplicate.
* 3.4.67
  * Moved lock check code into separate call from assertPermissions.
* 3.4.66 
  * Performance enhancement: Ensure that sys.lock is never checked inside loop (lockBy value is obtained before any loops).
* 3.4.65
  * Simplified permissions checks
  * Changed NCubeManager cache to only cache NCube as opposed to NCube or NCubeInfoDto.
  * Changed NCubeManager cache - hid internals of .toLowerCase()
  * SQL quries always use LOWER() on n_cube_nm (used to only be Oracle)
  * Ensured that sys.lock is never cached
* 3.4.64
  * NCubeManager.releaseVersion(), check for SNAPSHOT versions removed (SNAPSHOT version will exist when this is called.)  Release check is still made.  
  * Delay removed.
* 3.4.63
  * tenant_cd compared with equals (=) and RPAD().  In a future release, the RPAD comparison will be dropped.
  * moveBranch() and releaseVersion() added to NCubeManager so that the release process can be done iteratively (looping through branches before calling releaseVersion() to prevent massive database update).
* 3.4.62
  * Fixed release cubes to NOT set the SHA1 to null on the HEAD branch
  * CREATE_DT needs to always be now.
* 3.4.59
  * Trim whitespace from userId in NCubeManager, because HTTP header source (or other sources) may surprise you with a trailing space, causing permissions lookups to fail.
* 3.4.49-58
  * Deubgging versions
* 3.4.48
  * Revert releaseCubes() / moveBranch() changes
* 3.4.47
  * Bug fix: Merging n-cubes with reference axes, need to handle both head to branch and branch to head.  More tests added.
* 3.4.46
  * Bug fix: Merging n-cubes with reference axes was not working correctly.  The HEAD cube's reference axis was not getting updated with the updated reference version.  Also, the 'sorted/not sorted' setting was not being auto-merged. 
* 3.4.45
  * Admin permissions are required to call clearCache().
* 3.4.44
  * Bug fix: Updating the version number of a transform cube was throwing an error.
  * Added check to Batch Update Reference Axis so that n-cubes that have been hand edited to an incorrect state, will be ignored (but logged).
* 3.4.43
  * Additional check added to NCubeManaer.releaseCubes() to ensure that the new version does not already exist.
  * NCubeJdbcPersister updated to use triple double quotes so that ${methodCall()} can be used instead of using string concatenation (+)
  * bug fix: duplicateCube() now auto-creates the persmissions cubes if the new cube causes a new app to be created.
* 3.4.42
  * During release of an Application, a sys.lock n-cube is add/updated to indicate that the release process is running and all mutable operations are blocked by it. 
* 3.4.41
  * bug fix: NCubeManager's constants were inadvertently made private when it was converted from Java to Groovy.  They are now public.
* 3.4.40
  * Added getMap() API that takes an output Map and default value.
* 3.4.39
  * Added branch permission support.  Users can elect to allow others read/update access to the n-cubes in their branch.
* 3.4.38
  * Added permissions checks to NCubeManager API.  If the `sys.usergroups` and `sys.permissions` n-cubes exist in an application, they will be consulted to determine whether or not the current user can execute the given API.  In addition, lists of cubes will be filtered based on these permissions.
* 3.4.37
  * Bug fix: Axis.updateColumns() should not allow duplicates - 2nd way found and fixed.
* 3.4.36
  * Bug fix: Axis.updateColumns() should not allow duplicates.
* 3.4.35
  * Bug fix: NCubeManager.updateReferenceAxes() must use RELEASE / HEAD as the status / branch. 
* 3.4.34
  * Added NCubeManager.updateReferenceAxes() which allows batch updating reference axes.
  * Extracted n-cube schema from JUnit test to it's own .sql file. 
* 3.4.33
  * Added NCubeManager.getReferenceAxes(appId), which returns all the NCube/Axis pairings as List<AxisRef>.  AxisRef contains the source (pointing) appId, cube name, and axis name, as well as the target app, version, cube name, and axis name, plus the optional transformation reference info.
* 3.4.32
  * New at() and go() APIs available on the NCubeGroovyExpression (cell).  These allow you to target n-cubes in other applications without referencing the NCubeManager.
  * Synchronization lifted for URL resource fetching (the serialization portion).  The resolution of the URL (relative to absolute) remains synchronized per URL String interned, e.g. parallel on different URLs, serial on a given URL.  
* 3.4.31
  * mergeAcceptMine() and mergeAcceptTheirs() can now process an array of cubes.  Makes it easy for front ends to allow user to merge a bunch of cubes at once.
  * Updated to use json-io 4.4.0.
* 3.4.30
  * Updated to pick up new version of java-util (1.20.5).
* 3.4.29
  * Input key tracking now available.  After a call to .getCell(), fetch the RuleInfo from the output Map and call ruleInfo.getInputKeysUsed() and it will return all the scope keys (Strings) that were referenced with either a .get() or a .containsKey().  This includes keys referenced from conditions on a Rule axis as well as meta-properties that are expressions.
* 3.4.28
  * Updated: removed NCubePersister.getAppVersions() - use getVersions()
  * bug fix: GroovyMethod cells were returning always as cacheable = true
* 3.4.27
  * Updated: NCubeManager.getAppVersions() only looks at app and tenant
  * Updated: NCubeManager.getVersions() only looks at app and tenant
* 3.4.26
  * Added NCubeManager.getBranches(appId), which looks at Tenant, App, Version, and Status to filter branch list.
  * Added NCubeManager.getVersions(String app) which returns a Map with two keys, 'SNAPSHOT' associated to List<String> of all SNAPSHOT version numbers, and 'RELEASE' associated to a List<String> of all RELEASE version numbers.
  * Changed NCubeManage.getAppNames(tenant) which returns all application names for the given tenant.
  * Future: NCubeManager.getAppVersions() will likely be dropped. 
* 3.4.25
  * bug fix: Axis.updateColumns() was dropping the Default column (not re-indexing it), causing cells associated to the default column to be orphaned.
* 3.4.24
  * When an n-cube is loaded, orphaned cells are now logged when found, but no longer throw an exception.  A cell can become orphaned if the Reference `Axis` it points to were to be modified.  Next version will not allow reference axis to non-RELEASE version and this becomes a mute point.
  * Enhancement: `ncube.breakAxisReference()`.  This API breaks the reference and effectively copies columns of the referenced axis to the referring axis.  
  * bug fix: The `CdnDefaultHandler` now ensures that it is not adding the same value more than once to the same axis.  Before, an `AxisOverlapException` was being thrown if more than one thread went after the same resource at the same time.  The blocked threads would still attempt to add the column to the axis.
  * bug fix: Situation where deadlock could occur between the `synchronized(this)` in `UrlCommandCell` and the `synchronized(GroovyBase.class)` in the `GroovyBase` compile.  The synchronization around compile is now tightened up against just the compile (parseClass) method, which does not re-enter any of n-cube code.  Further, the synchronization that was done at the execute() level in `UrlCommandCell` has been removed, and instead the synchronization is now around the URL resource resolution and resource fetching (using the String URL as the lock), the only places where dead-lock was occurring.
* 3.4.23
  * Enhancement: Reference Axis support added. Now, an axis can be defined once in a single cube (for example, all US states), and then that axis can be re-used on other n-cubes without redefining the axis (nor duplicating the storage).  Changing the original axis, will change all references.  Very use for 'availability' matrices (e.g. "which products are available by state"), managing 'exclusivity' between items ("which items work with each other"), etc. 
* 3.4.22
  * Enhancement: All axis types now load, delete, and update in `O(1)` or `O(Log n)`. They find within `O(1)` or `(O Log n)` excluding RULE cubes, where the conditions are linearly executed.  `Date` and `Number` axisValueTypes on `NEAREST` access in `O(Log n)`, the others are linear.
  * Enhancement: The n-cube merge process (`DeltaProcessor`) now handles more cases by locating columns by value, not ID (except with a RULE column that has no name).
  * For code executing in a 'exp' cell, use `at()` to pass on the current input and `go()` to start with a new map.  Both take a `Map`, but `at()` starts with the current input, whereas `go()` requires it to be fully built-up. `at()` is normally the API you want to fetch content from (at) another cell.
  * bug fix: When using a `GroovyTemplate`, if your code running within the template attempted to access a relative URL, it was not using the classpath from `sys.classpath` to anchor it.  Now, it uses the sys.classpath defined `CdnClassLoader` to anchor it.
  * `NCubeGroovyExpression` and `NCubeTemplateClosures.groovy` have two new APIs on them to allow quick and easy access to fetching content from a URL.  The `sys.classpath` entries will be used if these are relative.
  * Guava added as a dependency to the pom.xml file.
* 3.4.21
  * Renamed APIs added in 3.4.20 from 'at' to 'go'.
* 3.4.20
  * Within an n-cube `GroovyExpression` cell, at(Map coord, String cubeName [default this cube], Object defaultValue [default null]) can be used to reference another cell in same or another cube.  Use `at()` as `runRuleCube()`, `getRelativeCubeCell()`, and `getRelativeCell()` will be deprecated.
  * Within an n-cube `GroovyExpression` cell, atCoord(Map coord, String cubeName [default this cube], Object defaultValue [default null]) can be used to reference another cell in same or another cube.  Use `atCoord()` as `getFixedCell()` and `getFixedCubeCell()` will be deprecated.
* 3.4.19
  * Enhancement: `getCell()` now takes an optional parameter of defaultValue.  This is an additional way to provide a default value for when there is not cell at the passed in coordinate.
  * `getRequiredScope()` updated to take input and output Maps.  Because required scope can be an expression, this allows additional scope to be supplied to the expression.
  * `getOptionalScope()` updated to take input and output Maps.  Because optional scope can be an expression, this allows additional scope to be supplied to the expression.
* 3.4.18
  * `NCube.updateColumns()` now takes a String Axis Name as a `Collection` of Columns, rather than accepting an `Axis` which was not expected to be in proper order.  Simimlarly, the `Axis.updateColumns()` API now takes a `Collection` of `Columns`.
  * Continued work on Axis in support of a Reference Axis option.
* 3.4.17
  * Delta processing methods moved from `NCube` to `DeltaProcessor` class.  Use the static public methods on `DeltaProcessor` like this: `DeltaProcessor.getDelta(ncube1, ncube2)`, etc. 
* 3.4.16
  * Bug fix: `getTestDate()` failing.  Need to use JDBC-style API to access test_data_bin instead of pure Groovy approach of acecss (row.getBytes() not row['test_data_bin']) 
* 3.4.15
  * Enhancement: Cubes can now be merged from one branch to another (before merges were only between HEAD and branch).
  * Changed persister to use 'sub-select' statements instead of 'left outer joins' when locating highest revision number cube.  Seeing which of the two approaches is faster in a product environment.
* 3.4.14
  * Finalized test build-out in preparation for 3.5.0 release
  * Enhancement: Default columns now merge in (and out) along with cells associated to them.
* 3.4.13
  * The rest of the column merge tests added.
  * Added check to ensure that an axis with a duplicate ID cannot be added to the same n-cube.
  * Removed deprecated 4-argument `ApplicationID` constructor (it existed before there was branch support).
  * Bug fix: When merging rule axis and there was a column update (condition changed), it was merging it as a remove.
* 3.4.12
  * Bug fix: Merging columns between two cubes where they both added the same column value and had non-conflicting cell changes was getting reported as a merge conflict.  This is fixed.
  * More merge tests added, still more to come.
* 3.4.11
  * All SQL queries now include the originating method name in a SQL comment before the query text.  Helpful for performance monitoring.
  * `NCubeJdbcPersisterAdaptor` moved to Groovy and updated to use lambda function.  This removed all the boiler plate code and makes the Adaptor code much smaller.
  * Binding class updated to provide public API access to ALL of its fields including depth and value.
  * Added another test for merging columns.  Many more tests to come.
* 3.4.10
  * Increased robustness of colum merge.  Rule axes use rule name for locating rules and fall back to ID.
  * Uniqueness of rule names enforced - per axis.
* 3.4.9
  * Update / Commit branch - further increased instanes where automatic merge can be done (better rule axis support).
* 3.4.8
  * Update / Commit branch - increased instances where automatic merge can be done, including columns being added, deleted, or changed.  
  * Bug fix: When many threads accessed an expression cell at the same time, each thread was compiling the same code after it had its 'turn', rather than the first one getting it compiled, and then later threads picking up the compiled code.
  * Bug fix: When an expression cell is executed, the constructor and 'run()' method objects were being cached.  By changing the code not to cache these reflective objects, it eliminated an issue where a class cast exception was occurring on the same class (but loaded by different class loaders).  This was caused by a combination of different threads compiling a class, and the 'inflation-based' accessors that Java creates for reflective methods after 15 calls. 
* 3.4.7
  * Bug fix: `updateNotes()` and `updateTestData()` used SQL supported by HyperSonic and Oracle, but not MySQL.  Reverted to prior technique (2 queries - one to find max, one to update).
* 3.4.6
  * Added retry logic to URL resolution (tries twice - logs warning on each failed attempt).  If fails both times, an error is marked in the cell and it will not be tried again (Malformed URL, `sys.classpath` issue, etc).  
  * Added retry logic to URL content fetching (tries twice - logs warning on each failed attempt).  If it fails both times, future attempts at fetching will still be tried.
  * Added new JSON format that places the axes, columns, and cells in the JSON in a way that axes, columns, and cells are directly accessible as String keys in a `Map` - O(1).  Useful for sending to Javascript clients for quick access to the n-cube content.
  * Bug fix: Upating axis URL was not causing cube to be updated in database as SHA-1 was not being cleared.
  * Bug fix: `Column` order changes were not included in the SHA-1, causing no save to happen when only columns were re-ordered.
  * Bug fix: Parsing SET columns was failing in many cases.  JSON Format is used for `SET` columns as it is robust.  Requires `String` and `Date` variables to be quoted.  Instructions in NCE have been updated.
* 3.4.5
  * Bug fix on regex that parses import statements.  Import statements that were on the same line as code (code after the import statement) did not work.
* 3.4.4
  * `NCubeJdbcPersister` now supports batching for many APIs, including using batching via prefetch as well as SQL Update batching.  Completely re-written in Groovy to take advantage of Groovy's marvelous SQL support.  No checked exceptions reduces need for all the explicit SQL Exception handlers.  These are caught as runtime exceptions later.
  * `NCubeJdbcPersister` now works entirely with Lists of items instead of single items, where it makes sense.  This allowed batching support to be added for Delete, Restore, and Rollback.  Batching support added elsewhere in terms of SQL prefetch.
* 3.4.3
  * The `NCubeJdbcPersister` now allows for a `ConnectionProvider` that returns a null connection.  This can happen in a simple file-based persister, for example.
  * `NCubeManager.loadCube(NCubeInfoDto)` loaded the cube by id (parameter overkill).  The API is now `NCubeManager.loadCubeById(long id)`.  Useful for getting a specific revision of a cube.  User picks from revision list, code then loads the revision cube by ID.
* 3.4.2
  * Removed use of JDK 1.8 specific API to maintain 1.7 compatibility.  
  * Removed redundant API from NCubeManager (getCubeRecordsFromDatabase - use search() instead).
  * Fixed issue where cast of ClassLoad to GroovyClassLoader needed to be instanceof checked to prevent ClassCastException.
* 3.4.1
  * Improved exception handling of n-cube. When an exception is known (e.g. `CoordinateNotFound`) it is thrown as is. All unknown exceptions are caught, the n-cube call stack is added, and then it is rethrown in `CommandCellException`.  Call `.getCause()` on this exception to determine underlying exception.
  * All `CommandCell` related code and `CellInfo` converted from Java to Groovy.
  * Moved `recreate()` and `getType()` methods from `CellTypes` to `CellInfo`, and remove the CellTypes enumeration.
* 3.4.0
  * Added ability for n-cube Applications to define import list to make available to expression 'exp' cells / columns.  Add desired import classes to sys.prototype cube.  The cube has at least one axis (sys.property) and the column sys.imports.  The cell at this location returns a List of import classes or pacakges (do not include the 'import' keyword) and these packages will be added to the source of the compiled cell.
  * Added ability for n-cube Applications to define the class that expression cells inherit from (currently must be subclass of NCubeGroovyExpression).  Methods added to this class can be called in your source, allowing reduced source code size.  Add desired class name to sys.prototype cube.  On the sys.property axis, add a column sys.class and in the associated cell, place the String name of the class.  You can fully qualify the name, or use the shorter class name and add the package name to the import list (above bullet point).  NOTE: The class must be defined in the sys.classpath.
  * Added `NCubeManager.loadCube(appId, cubeName)` API which loads the cube from the persister (bypassing the cache).  It will cache the cube, but all calls to `loadCube()` will always use the persister to load.
  * Fixed issue where `NCubeManager.updateBranch()` was not skipped classes that you updated, but where not updated in the HEAD branch.  Nuisance issue, as it created additional revision of your modified cubes each time you ran update branch.
* 3.3.13
  * Update the 'UpdateBranch' code so that it handles the situation where the branch cube's SHA-1 matches the HEAD cube's SHA-1, yet the branch cube has a HEAD SHA-1 that no longer matches the HEAD.  This case can happen cubes are inserted into a branch directly in the database without going through the NCubeManager, leaving the headSha1 field null on that branch.  UpdateBranch detects this and Fast-Forwards the branch by simply updating the HEAD SHA-1 on the branch to be the same as the HEAD SHA-1.
  * Restore cube now adds the restored cube to the cache.  This may change in the future, as the n-cube-editor should not really be using the NCubeManager's cache, only a runtime n-cube instance should. 
* 3.3.12 
  * Removed looping-style APIs from persister (it should be focused on atomic changes) and moved that logic to the Manager so that all persisters leverage that code. These were the updateBranch (now updateCube), commitBranch (commitCube), rollbackCube (now rollbackCube).
  * Simplified coordinate names for columns that have a 'name' meta-property as they appear in a 'delta' difference description.
  * Made `NCube.getCoordinateFromColumnIds()` public.
  * Made some read-only getter APIs on `ApplicationID` public.
* 3.3.11
  * Bug fix: NPE was occurring when attempting to check two n-cubes for conflicts and the delta was null (non-comparable cubes).
* 3.3.10
  * Bug fix: Created, deleted and then restored cubes were incorrectly showing as conflicts, when there was no original head cube.
  * Bug fix: When choosing 'Accept Mine' in merge conflict resolution, the code was incorrectly pushing the branch cube to head.  Instead, it should have copied the head SHA1 to the branch so that it was updated for commit-overwrite on future commit.
  * Bug fix: NPE occurring when `Groovy Templates` (with empty content) were being scanned for cube-name references.  This happened during searching the cell content for cube references. Fixed.
  * Bug fix: NPE when computing SHA1 of column that had null value.  Granted, only the Default column should ever have a null, but to prevent NPE, null is converted to "" before .toString() for SHA1.
* 3.3.9
  * Bug fix: `HtmlFormatter` could throw an NPE when encoding the content of a cell.
* 3.3.8
  * Enhancement: Update Branch - no longer throws a BranchMergeException when there is a conflict.  Instead a Map is returned with keys of 'updates', 'merges', and 'conflicts'.  The 'updates' and 'merges' are now committed.  The conflicts are not committed and will therefore show up each time you run Update Branch until each one is resolved.
  * Enhancement: Rule condition parsing improved so that a condition on an 'expression' Axis can be passed in with the notation url|http://foo.bar.baxz.  The 'url' prefix is recognized and used to indicate that the subsequent text is a URL, not expression code.  Similarly, the prefix 'cache' can be used, which will indicate that the expression should be marked as cached.  Both 'url' and 'cache' can be combined --> url|cache|com/foo/bar/baz.groovy.  The order of 'url' or 'cache' prefix does not matter, and 0, 1, or both can be used. 
  * Bug fix: In the HTML view of an n-cube, rule condition formatting fixed when a rule condition was specified with a URL.  The anchor tag was including both the rule name and the URL (rule name should not have been included in the anchor tag).
  * The rule name in the HTML view is now highlighted in a such a way that the 'name:' text is no longer needed, making the condition look nicer as their is less text.  The rule name is set off from the page with a different background color.
* 3.3.7
  * `GroovyExpression` clears compiled class when cache=true (as it will only be used once).  Useful for cells containing expressions that returns Lists or Maps of data.
  * Added a small amount of padding to left and right side of column headers in the generated HTML.
  * Template API - increased APIs available to code running in `GroovyTemplate` replacement sections, e.g. `${ code }` and `<% code %>`.  APIs for `getCube()`, `getAxis()`, `getColumn()` as well as all Cedar Software APIs are imported so they do not need to be imported or qualified in your code. 
  * Bug fix: When an expression ended with '@foo[:]' and had another line of code below it, the preprocessor code dropped the newline causing this code not to compile.  The only work around was to add a semi-colon for the line.  This has been fixed.
  * Bug fix: `ContentCommandCell` now sets followRedirects flag (honors HTTP 301 / HTTP 302 redirect requests).
* 3.3.6
  * Restored Oracle specific code to allow for case-insensivity when comparing n-cube names.
* 3.3.5
  * Restore Oracle to it's default (case-sensitive) state.  This is temporary until the session-based case-insensitivity is introduced.
* 3.3.4
  * Fixed Oracle bug where name wasn't getting lowered correctly inside `NCubeJdbcPersister`
* 3.3.3
  * Default n-cube (table) level value - the default value can be a Groovy lookup expression, specified by URL or value, cache / not cached, etc.  The same value types as a cell are supported. 
  * Consolidated persister APIs to use search.
  * Updated Persister to be Oracle-aware so that n-cube names are handled case-insensitively.
* 3.3.2
  * Updated `NCubeManager.search()` API to be case-insensitive
* 3.3.1
  * Added API to allow retrieval of specific revision of an n-cube
* 3.3.0
  * Changed all `NCubeManager` APIs that returned `Object[]` containing `NCubeInfoDto`s to instead return `List<NCubeInfoDto>`.
  * Changed all persister APIs that returned `Object[]` containing `NCubeInfoDto`s to instead return `List<NCubeInfoDto>`.
  * Changed `NCubeManager.getAppNames()` and `NCubeManager.getAppVersions()` to return `List<String>` instead of `Object[]`.
  * These changes were necessary to prevent conversion from `List` to `Object[]` from occurring inside the database transaction, holding it open longer than necessary.
* 3.2.1
  * `NCubeReadOnlyPersister.loadCube()` API that took a long cube ID now takes an `NCubeInfoDto` instead, allowing the `NCubeJdbcPersister` to still use the n-cube ID, where as a test read only file persister may used fields from the `NCubeInfoDto` object instead.
* 3.2.0
  * This release adds complete support for branching.  All branch functionality is complete and unit tested, with > 98% code coverage.
  * Merge happens at cell - level - two people can work on the same cube without merge conflict if they change different cells.
  * The branch facility is implemented with the new branching APIs on `NCubeManager` (`createBranch`, `deleteBranch`, `updateBranch`,`merge`, etc.)
  * `NCUBE_PARAMS` is now read as either an environment variable or -D system property as a JSON map.  The keys in this map allow overriding the tenant, application, version, status, or branch.  Override support for other values may be added in the future.  This allows developer testing to switch Apps, verisons, etc., without having to change the `sys.bootstrap` cube.
  * All APIs that take a matching pattern on `NCubeManager` expect  * or ? (match any, or match one).  These are converted internally within the respective persister to yield the expected behavior.
  * Performance: Support for memoization (caching) of `GroovyExpression` results has been added.  If the 'cache' value for an 'exp' (`GroovyExpression`) cell is true, the cell is executed, and the return value is cached (NOTE: The values in the input Map are NOT used as a key for the cached value).
  * Performance: Cubes are stored as compressed `byte[]` (gzip) of JSON when using the JDBC persister.
  * Performance: Cubes are serialized from Streams from the database, reducing the working set memory required when loading a cube.
  * Performance: Removed many instances of 'synchronized' (used for read only cache) and instead using `ConcurrentMap.putIfAbsent()` API.
  * Performance: Failed requests for an n-cube are cached - performance enhancement.
  * Performance: Two database queries reduced to into one query on straight up getCube() call when the cube was not in the cache and needed to be loaded.
  * Performance: Setting/Getting 133,000 cells reduced by a factor of 3 - takes about 1 second on Mac Book Pro 2.4Ghz.  Used to take 3.2 seconds.
  * Internal `Map` containing all cells is now `Map<Set<Long>, Object>` where the key is a set of column identifiers on each axis.  Before it was actual `Column` instances - less flexible.
  * New API: ncube.getPopulatedCellCoordinates().  This returns all cells that actually have values in them.  
* 3.1.7
  * Performance: `NCubeManager.getCube()` - caches failed fetches so that subsequent retries do not hit database again and again.
  * Performance: `NCube.getCell()` - when accessing a non-`CommandCell`, not need to set up the context (`Map` containing `NCube`, `Input`, and `Output`) 
* 3.1.4
  * Range and Set parsing for `Axis` values less picky and much more robust.  Useful when input for these columns are passed in from a GUI.
  * All unit tests are now completely written in Groovy.
  * Any .groovy file that is used internally for the implementation of the library now uses `@CompileStatic` for improved speed.
  * Further development on `GitPersister` (not complete, unaccessible).
* 3.1.3
  * Bug fix: Fixed bug in rule engine where `Boolean.equals()` was being called instead of `isTrue()` - which uses proper Groovy Truth.  This bug was introduced in 3.1.1.
* 3.1.2
  * Bug fix: Tightened up regex pattern match that is used to expand short-hand relative references into `getCell()` calls.  This prevents it from matching popular Java/Groovy annotations in the source code wtihin an expression cell.
  * Started work on `GitPersister`
* 3.1.1
  * Bindings to rule axis with a name is O(1) - directly starts evaluating the named condition.
  * Rule axis now has `fireAll` (versus fire once).  Fire all conditions is the default and what previously existed.  If the `fireAll` property of the `Axis` is set false on a Rule `Axis`, then the first condition that fires, will be the only condition that fires on that axis.
  * `NCubeInfoDto` now includes the SHA1 of the persisted n-cube.
  * bug fix: HTML and JSON formatters handle when the cell contents are a classLoader, as in the case of sys.classpath after it has been loaded.
  * bug fix: rule's with condition of null are now converted to false, allowing the JSON cube that contained such a condition to be loaded.
  * Rule Engine execution performance improvement - evaluation of the current axis to column binding set stops immediately if the rule axis is not bound (for the current condition being evaluated).
  * Many new tests added, including more concurrency tests
  * Moved to Log4J2
* 3.1.0
  * All JUnit test cases converted from Java to Groovy.
  * Improvement in classloader management.  Initially, a classloader per App (tenant, app, version) was maintained.  This has been further refined to support any additional scope that may have been added to the `sys.classpath` cube.  This allows a different URL set per AppID per additional scope like a business unit, for example.
* 3.0.10
  * Attempting to re-use `GroovyClassLoader` after `clearCache(appId)`. Discovered that the URLs do not clear.
* 3.0.9
  * Internal work on classpath management.  Fixing an issue where clearing the cache needed to reset the URLs within the `GroovyClassLoader`.
* 3.0.8
  * Bug fix: Threading issue in `NCubeManager` during initialization.  `GroovyClassLoaders` could be accessed before the resource URLs were added to the `GroovyClassLoader`.
  * Bug fix: `CdnClassLoader` was allowing .class files to be loaded remotely, which 1) is too slow to allow (.class files are attempted to be loaded with HTTP GET which fails very slowly with a 404, and 2) is insecure.  Instead, a future version will allow a 'white-less' of acceptable classes that can be remotely loaded.
* 3.0.6 / 3.0.7
  * Changed `getDeltaDescription()` to return a list of `Delta` objects, which contain the textual difference as well as the location (NCube, Axis, Column, Cell) of the difference and the type of difference (ADD, DELETE, UPDATE).
* 3.0.5
  * Added `getDeltaDescription()` to `NCube` which returns a `List` of differences between the two cubes, each entry is a unique difference.  An empty list means there are no differences.
* 3.0.4
  * Test results now confine all output to the RuleInfo (no more output in the output keys besides '_rule').
  * Formatting of test output now includes `System.out` and `System.err`.  `System.err` output shows in dark red (typical of modern IDEs).
* 3.0.3
  * Added `NCubeInfoDto` to list of classes that are available to Groovy Expression cells, without the author having to import it (inherited imports).
  * Added checks to NCubeManager to prevent any mutable operation on a release cube. Added here in addition to the perister implementations.
* 3.0.2
  * Improved support for reading cubes that were stored in json-io serialized format.
* 3.0.1
  * `NCubeManager` has new API, `resolveRelativeUrl()`.  This API will take a relative URL (com/foo/bar.groovy) and return an absolute URL using the sys.classpath for the given ApplicationID.
  * Bug fix: test data was being cleared when an update cube happened.  The test data was not being copied to the new revision.
* 3.0.0
  * `NCubeManager` no longer has `Connection` in any of it's APIs. Instead a `NCubePersister` is set into the `NCubeManager` at start up, and it uses the persister for interacting with the database.  Set a `ConnectionProvider` inside the `Persister` so that it can obtain connections.  This is in preparation of MongoDB persister support.
  * Cubes can now be written to, in addition to being read from while executing.  This means that n-cube can now be used for transactional data.
  * Caching has been greatly improved and simplified from the user's perspective.  In the past, `NCubeManager` had to be told when to load cubes, and when it could be asked to fetch from the cache.  With the new caching strategy, cubes are loaded with a simple `NCubeManager.getCube()` call.  The Manager will fetch it from the persister if it is not already in it's internal cache.
  * Revision history support added. When a cube is deleted, updated, or restored, an new record is created with a higher revision number.  Cubes are never deleted.  This enabled the new restore capability as well as version history.
  * `NCubeManager` manages the classpath for each Application (tenant, app, version, status).  The classpath is maintained in the `sys.classpath` cube as `List` of `String` paths (relative [resource] entries as well as jar entries supported).
  * `NCubeManager` manages the Application version.  `NCubeManager` will look to the 0.0.0 SNAPSHOT version of the `sys.bootstrap` cube for the App's version and SNAPSHOT. This makes it simple to manage version and status within this single cube.
  * When loading a `GroovyExpression` cell that is specified by a relative URL that ends with .groovy, and attempt will be made to locate this class already in the JVM, as might be there when running with a code coverage tool like Clover.
  * `ApplicationID` class is available to `GroovyExpression` cells.
  * Classpath, Method caches, and so forth are all scoped to tenant id.  When one is cleared, it does not clear cache for other tenants (`ApplicationID`s).
  * Removed unnecessary synchronization by using `ConcurrentHashMap`s.
  * JVM now handles proxied connections.
  * Many more tests have been added, getting code coverage to 95%.
* 2.9.18
  * Carrying ApplicationID throughout n-cube in preparation for n-cube 3.0.0.  This version is technically a pre-release candidate for 3.0.0.  It changes API and removes deprecated APIs.
* 2.9.17
  * Updated CSS tags in Html version of n-cube
  * bug fix: Removed StackOverflow that would occur if an n-cube cell referenced a non-existent n-cube.
  * n-cube names are now treated as case-retentive (case is ignored when locating them, however, original case is retained).
  * Improved unit test coverage.
* 2.9.16
  * Rule name is now displayed (if the 'name' meta-property on column is added) in the HTML.
  * Updated to use Groovy 2.3.7 up from 2.3.4
  * Added more exclusions to the CdnClassLoader to ensure that it does not make wasteful requests.
  * getCubeNames() is now available to Groovy cells to obtain the list of all n-cubes within the app (version and status).
* 2.9.15
  * Added getCube(), getAxis(), getColumn() APIs to NCubeGroovyExpression so that executing cells have easy access to these elements.
  * Added many n-cube classes and all of Java-util's classes as imports within NCubeGroovyExpression so that executing cells have direct access to these classes without requiring them to perform imports.
* 2.9.14
  * Required Scope and Optional Scope supported added.  Required scope is the minimal amount of keys (Set<String>) that must be present on the input coordinate in order to call ncube.getCell().  The n-cube meta property requiredScopeKeys can be set to a Groovy Expression (type="exp") in order to return a List of declared required scope keys.  Optional scope is computed by scanning all the rule conditions, and cells (and joining to other cubes) and including all of the scope keys that are found after 'input.'  The required scope keys are subtracted from this, and that is the full optional scope. Calls to ncube.setCell() need only the scope keys that the n-cube demands (values for Axes that do not have a Default column and are not Rule axes).  The declared required scope keys are not required for setCell(), removeCell(), or containsCell().
  * The 'RUN' feature (Tests) updated to use custom JSON written format, insulating the code from changes.
  * The 'RUN' feature obtains the Required Scope using the new Required Scope API.
* 2.9.13
  * The sys.classpath n-cube (one per app) now allows processing for loading .class files
  * Bug fix: not enough contrast between text URLs and background color on expression cells using URL to point to code.
* 2.9.12
  * Groovy classes from expression and method cells are compiled in parallel.
* 2.9.11
  * output.return entry added to output Map when getCell() / getCells() called.  The value associated to the key "return" is the value of the last step executed.  If it is a table of values, it is the value that was accessed.
* 2.9.8-2.9.10
  * Improvements in HTML display when a cell (or Column) has code in it.
* 2.9.7
  * Bug fix: Axis.updateColumns() should not have been processed (it is 'turned' on / off at Axis level).  This caused cells pointing to it to be dropped when the columns were edited.
* 2.9.6
  * The n-cube API that supports batch column editing (updateColumns()) has been updated to support all the proper parsing and range checking.
  * The HTML n-cube has been updated to include data-axis tags on the columns to support double-click column editing in NCE.
  * The top column row supports hover highlight.
* 2.9.5
  * SHA1 calculation of an n-cube is faster using a SHA1 MessageDigest instance directly.
  * Consolidated JsonFormatter / GroovyJsonFormatter into JsonFormatter.
  * Code moved from JsonFormatter to CellType Enum.
  * RuleInfo now a first-rate class. Dig into it (found on output map of getCell()) for rule execution tracing.
* 2.9.4
  * Rule execution tracing is complete, including calls to sub-rule cubes, sub-sub-rule cubes, etc.  It includes both 'begin>cubeName' and 'end>cubeName' markers as well as an entry for all rules that executed (condition true) in between.  If other rule cubes were called during rule execution, there execution traces are added, maintaining order.  The number of steps execution for a given rule set is kept, as well as all column bindings for each rule (indicates which columns pointed to the rule executed).
  * n-cube sha1() is now computed when formatted into JSON.  It is added as a meta-property on n-cube.  The SHA1 will be used along with NCE to determine if an n-cube has changed (basic for optimistic locking).
  * APIs added to generate test case input coordinates for all populated cells.
  * Improved HTML formatting for display in NCE (eventually NCE will do this in Javascript, and the JSON for the n-cube only will be sent to the client).
  * Code clean up related to formatting values and parsing values.
  * NCubeManager support for ApplicationID started, but not yet complete.
  * NCubeManager support for MongoDB started, but not yet complete.
  * MultiMatch flag removed from n-cube.  If you need multi-match on an axis, use a Rule axis.
* 2.9.3
  * SET and NEAREST axis values are now supported within Axis.convertStringToColumnValue().  This allows in-line editing of these values in the n-cube editor.
  * Many more tests added getting line coverage up to 96%.
  * NCube.setCellUsingObject() and NCube.getCellUsingObject() APIs removed.  Instead use NCube.objectToMap, and then call getCell() or getCells() with that Map.
* 2.9.2
  * jump() API added to expression cells.  Call jump() restarts the rule execution for the currently executing cube.  Calling jump([condition:ruleName, condition2:ruleName2, ...]) permits restarting the rule execution on a particular rule for each rule axis specified.
  * rule execution: If a rule axis is specified in the input coordinate (it is optional), then the associated value is expected to be a rule name (the 'name' field on a Column).  Execution for the rule axis will start at the specified rule.
  * Added new API to n-cube to fetch a List containing all required coordinates for each cell.  The coordinates are in terms of variable key names, not column ids.  This is useful for the n-cube Editor (GUI), allowing it to generate the Test Input coordinates for any cube.
  * N-cube hashcode() API was dramatically simplified.
  * Updated to use json-io 2.7.0
* 2.9.1
  * Added header 'content-type' for when CDN files are loaded locally from a developer's machine.  Providing the mime-type will quiet down browser warnings when loading Javascript, CSS, and HTML files.
  * Added new loadCubes() API to NCubeManager. This permits the caller to load all cubes for a given app, version, and status at start up, so that calls to other n-cubes from Groovy code will not have to worry about the other cubes being loaded.
  * Deprecated [renamed] NCubeManager.setBaseResourceUrls() to NCubeManager.addBaseResourceUrls().  It is additive, not replacing.
  * NCubeManager, Advice, Rules, and Axis tests have been separated into their own test classes, further reducing TestNCube class.
* 2.9.0
  * Bug fix: HTTP response headers are now copied case-insensitively to CdnRouter proxied HTTP response
  * New CdnDefaultHandler available for CDN content routers which dynamically adds logical file names to the CDN type specific routing cache.
* 2.8.2
  * Bug fix: CdnRouter now calls back to the CdnRoutingProvider on new API, doneWithConnection(Connection c) so that the provider knows that it can close or release the connection.
* 2.8.1
  * Bug fix: Exception handler in CdnRouter was chopping off the stack trace (only error message was getting reported).
  * Test case added for the case where an n-cube modifies itself from within execution of getCell().  The example has an axis where the cell associated to the default Column on an axis adds the sought after column.  It's akin to a Map get() call that does a put() of the item if it is not there.
* 2.8.0
  * Rule Execution: After execution of cube that had one or more rule axes (call to getCells()), the output Map has a new entry added under the "_rule" section, named "RULES_EXECUTED".  This entry contains the names (or ID if no name given) of the condition(s) and the return value of the associated statement. More than one condition could be associated to a statement in the case of a cube with 2 or more rule axes.  Therefore the keys of the Map are List, and the value is the associated statement return value.
  * Rule Execution: A condition's truth (true or false) value follows the same as the Groovy language.  For details, see http://www.groovy-lang.org/semantics.html#Groovy-Truth
  * Java 1.7: Template declarations updated to Java 1.7 syntax (no need to repeat collection template parameters a 2nd time on the RHS).
* 2.7.5
  * Added ability to turn Set<Long> into Map<String, Object> coordinate that will retrieve cell described by Set<Long>.  Useful for n-cube editor.
* 2.7.4
  * Bug fix: reloading n-cubes now clears all of its internal caches, thereby allowing reloading Groovy code without server restarts.
  * Bug fix: NCubeManager was not rethrowing the exception when a bad URL was passed to setBaseResourceUrls().
  * Bug fix: If a URL failed to resolve (valid URL, but nothing valid at the other end of the URL), an NPE occurred.  Now an exception is thrown indicating the URL that failed to resolve, the n-cube it resided within, and the version of the n-cube.
* 2.7.3
  * Added GroovyClassLoader 'file' version so that the .json loaded files do not need to call NCubeManager.setUrlClassLoader()
* 2.7.2
  * New API added to NCubeManager, doesCubeExist(), which returns true if the given n-cube is stored within the persistent storage.
  * HTML-syntax highlighting further improved
* 2.7.1
  * Dynamically loaded Groovy classes (loaded from URL), load much faster.
  * The HTML representation of n-cube updated to differentiate URL specified cells and expression cells, from all other cells.  Very basic syntax highlighting if you can call it that.
* 2.7.0
  * New capability: key-value pairs can be added to n-cube, any axis, and any column.  These are picked up from the JSON format or set via setMetaProperty() API.  This allows you to add additional information to an ncube, it's axis, or a column, and it will be stored and retrieved with the n-cube and can be queried later.
  * New capability: NCubeManager has a new API, setUrlClassLoader() which allows you to set a List of String URLs to be added to the Groovy class path that is used when a class references another class by import, extends, or implements.  The URL should point to the fully qualified location up to but just before the code resource (don't include the /com/yourcompany/... portion).
  * New capability: n-cube can be used as a CDN router.  Used in this fashion, fetches to get content will be routed based on the scope of the cube used to route CDN requests.  In order to use this feature, it is expected you have a servlet filter like urlRewrite from Tuckey, which will forward requests to the CdnRouter class.  Furthermore, you need to set up a CdnRouterProvider.  See the code / comments in the com.cedarsoftware.ncube.util package.
* 2.6.3
  * CdnUrlExecutor updated to handle Classpath for resolving URL content (in addition to the existing HTTP support).
* 2.6.2
  * GroovyShell made static in GroovyBase.  GroovyShell is re-entrant.  The GroovyShell is only used when parsing CommandCell URLs to allow for @refCube[:] type expansions.
* 2.6.1
  * Refactor CommandCell interface to have fewer APIs.
  * Bug fix: null check added for when 'Command Text' is empty and attempting search for referenced cube names within it.
* 2.6.0
  * An Executor can be added to a call to getCell(), getCells() where the Executor will be called instead of fetching the cell.  The defaultCellExecutor will execute the cell as before.  It can be overridden so external code can be executed before the cell is returned or after it is executed.
  * runRuleCube() API added to the NCubeGroovyExpression so that a rule can run other rules in other cubes.
  * Potential concurrency bug fixed if the URL: feature of an n-cube was used, and the cell content was not cached.
* 2.5.0
  * Advice can be specified to cube and method name, using wildcards.  For example, `*Controller.save*()` would add the advice to all n-cube Controller classes methods that start with `save`.
  * `containsCellValue()` API added to NCube.  This will return `true` if, and only if, the cell specified by the coordinate has an actual value located in it (defaultCellValue does not count).
  * `containsCell()` API changed.  It will return `true` if the cell has a value, including the defaultCellValue, if it is not null.
  * Both `containsCell()` and `containsCellValue()` throw `CoordinateNotFoundException` if the specified coordinate falls outside the n-cube's defined hyper-space.
  * New public API added to Axis, `promoteValue(AxisValueType type, Comparable value)`.  If the value passed in (e.g. an int) is of the same kind as AxisValueType (e.g. long) then the returned value will be the the larger AxisValueType (long in this example).  If the `valueType` is not of the same basic nature as `value`, an intelligent conversion will be done.  For example, String to Date, Calendar to Date, Date to String, Long to String, Integer to String, String to BigDecimal, and so on.
  * When a Rule cube executes, the output map always contains an `_rule` entry.  There is a constant now defined on NCube (`RULE_EXEC_INFO`) which is used to fetch this meta-information Map.  A new Enum has been added, `RuleMetaKeys` which contains an enum for each rule-meta information entry in this Map.
* 2.4.0
  * Advice interface added.  Allows before() and after() methods to be called before Controller methods or expressions are called.  Only expressions specified by 'url' can have advice placed around them.
  * NCube now writes 'simple JSON' format.  This is the same JSON format that is used in the test resources .json files.  NCubes stored in the database are now written in simple JSON format.  This insulates the format from member variable changes to n-cube and its related classes.
  * Expression (Rule) axis - now supports default column.  This column is fired if no prior expressions fired.  It is essentially the logical NOT of all of the expressions on a rule axis.  Makes it trivial to write the catch-if-nothing-fired-condition.
  * Expression (Rule) axis - conditions on Rule axis can now be specified with URL to the Groovy condition code.  This allows single-step debugging of lengthy conditions.
  * URL specified commands can use res:// URLs for indicating that the source is located within the Java classpath, or http(s).
  * URL specified commands can use @cube[:] references within the URL to allow the hostname / protocol / port to be indicated elsewhere, insulating URLs from changing when the host / protocol / port needs to be changed.
  * NCube methods and expressions specified by URL can now be single-stepped.
  * In the simple JSON format, type 'array' is no longer supported.  To make a cell an Object[], List, Map, etc., make the cell type 'exp' and then specify the content in List, Map, Object[], etc.  For an Object[] use "[1, 2, 3] as Object[]". For a List, use "['This', 'is', 'a list']".  For a Map, use "[key1:'Alpha', key2:'Beta']"
  * Expression cells or controller methods that have identical source code, will use the same Groovy class internally.  The source code is SHA1 hashed and keyed by the hash internally.
* 2.3.3
  * RenameNCube() API added to NCubeManager.
  * The regex that locates the relative n-cube references e.g. @otherCube[x:val], improved to no longer incorrectly find annotations as n-cube references.
  * Levenshtein algorithm moved to CedarSoftware's java-util library. N-cube already had a dependence on java-util.
* 2.3.2
  * HTML formatting improved to handle all cell data types
  * Parse routine that fetches n-cube names was matching too broad a string for n-cube name.
* 2.3.1
  * Date axis be created from, or matched with, a String that passed DateUtilities.parseDate().
  * String axis can be created from, or matched with, a Number instance.
  * Axis.promoteValue() has been made public.
* 2.3.0
  * Groovy expression, method, and template cells can be loaded from 'url' instead of having content directly in 'value' field.  In addition, the 'cacheable' attribute can be added.  When 'true', the template, expression, or method, is loaded and compiled once, and then stored in memory. If 'cacheable' attribute is 'false', then the content is retrieved on each access.
  * Within the url, other n-cubes can be referenced.  For example, `@settings[:]/html/index.html`.  In this example, the current input coordinate that directed access to the cell containing the URL reference, is passed as input to the referenced n-cube(s).  This allows a 'settings-type' n-cube to be used to keep track of actual domains, ports, contexts, etc., leaving the URLs in all the other cubes not needed to be changed when the domain, port, etc. is changed.
* 2.2.0
  * Axis update column value(s) support added
  * NCubeInfoDto ncube id changed from long to String
  * NCubeManager now caches n-cube by name and version, allowing two or more versions of the same named n-cube to be loaded at the same time.  Useful in multi-tenant environment.
  * NCube has the version it was loaded from 'stamped' into it (whether file or disk loaded). Use n-ube's getVersion() API to retrieve it.
* 2.1.0
  * Rule conditions and statements can stop rule execution.  ruleStop() can be called from the condition column or from a Groovy expression or method cell.
  * Output Map is written to in the '_rule' key of the output map, which is a Map, with an entry to indicate whether or not rules where stopped prematurely.  In the future, other useful rule execution will be added to this map.
  * id's specified in simple JSON format can be long, string, double, or boolean. Allows aliasing columns to be referenced by cells' id field.
  * HTML formatting code moved into separate internal formatters package, where other n-cube formatters would be placed.
* 2.0.1
  * 'binary' type added to simple JSON format.  Marks a cell to be returned as byte[].  'value' should be set to hex digits 'CAFEBABE10', or the 'url' should be set to point to location returning binary content.
  * 'cacheable' flag added to 'string' and 'binary' cells (when specified as 'url').  If not specified, the default is cacheable=true, meaning that n-cube will fetch the contents from the URL, and then hold onto it.  Set to "cacheable":false and n-cube will retrieve the content each time the cell is referenced.
* 2.0.0
  * Initial version<|MERGE_RESOLUTION|>--- conflicted
+++ resolved
@@ -1,12 +1,7 @@
 ### Revision History
-<<<<<<< HEAD
-* 4.1.28-SNAPSHOT
+* 4.1.29-SNAPSHOT
   * Bug fix: Updated sha1 algorithm for an issue with symmetrical cubes. Application property is required to set running sha1 version until we can convert the records in our DB.
-=======
-* 4.1.29-SNAPSHOT
-  * --
 * 4.1.28
->>>>>>> af461715
   * Removed `String.join()`, which is Java 8 functionality, from `GroovyExpression` and replaced it with Guava's `Joiner` so that consumers using `<classifier>jre7</classifier>` can use NCube.
   * Bug fix: Updated `NCube.createStubCube()` so it doesn't try to delete columns reference axes. Reference axes on "stub NCubes" will now contain all columns. Non-reference axes continue to have no columns.
   * Cleaned up `NCubeJdbcPersister.createCube()`
