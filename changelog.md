### Revision History
<<<<<<< HEAD
* 4.1.29-SNAPSHOT
  * Bug fix: Updated sha1 algorithm for an issue with symmetrical cubes. Application property is required to set running sha1 version until we can convert the records in our DB.
=======
* 4.1.30
  * `NCube.mapReduce()` - If input is bound to the axis marked as the rowAxis (on the input map), then the columns on the rows axis will be matched to it - either directly by value (meaning only 0 or 1 row will be returned) or a Collection can be bound to the row axis, in which the only rows considered for `mapReduce()` must also be in the `Collection`.  If nothing is bound to the rowAxis on input, then all rows will be attempted to be matched. Supplied by Greg Morefield.
* 4.1.29
  * `@PostConstruct` added to `NCubeConfiguration` to set compiled cache directories, acceptedDomains, and max stack size string after Spring intialize.  These were getting set too soon in the app start up phase preventing consuming apps from properly using their values.  Fix provided by Greg Morefield.
  * Bug fix: `NCubeRuntime.prepareCube()` was caching the `NCube` before applying advices, allow another thread to pull an `NCube` from the cache before the advices were applied.  Fix provided by Greg Morefield. 
>>>>>>> 4dd981a6
* 4.1.28
  * Removed `String.join()`, which is Java 8 functionality, from `GroovyExpression` and replaced it with Guava's `Joiner` so that consumers using `<classifier>jre7</classifier>` can use NCube.
  * Bug fix: Updated `NCube.createStubCube()` so it doesn't try to delete columns reference axes. Reference axes on "stub NCubes" will now contain all columns. Non-reference axes continue to have no columns.
  * Cleaned up `NCubeJdbcPersister.createCube()`
* 4.1.27
  * `NCube.mapReduce()` allows any number of dimensions (one must act as the 'where' axis).
  * `NCube.mapReduce()` takes new 'options' `Map` where the additional arguments are passed.  
  * Consumed java-util 1.34.0
* 4.1.26
  * Add `NCube.hyperMapReduce` that allows mapReduce with multiple unknown axis values.
  * Add global menu `sys.menu.global` in `sys.app` which provides a template for all apps across the system. Application-specific menus override properties of the global menu.
  * Bug fix: During rule execution, the name of the rule column is placed on input.  When a rule references another cell via `use()`, `at()`, or `go()` this will ensure that the appropriate rule is executed.
* 4.1.25
  * Bug fix: `NCubeRuntime.isCached()` (just added) was giving incorrect results.  Test and fix added.
* 4.1.24
  * Enhancement: `NCube.getCells()` API added to support *Values* mode (default is *Formulas* mode).
  * Enhancement: `NCubeRuntime.isCached()` API added to allow testing whether an n-cube is cached.  Useful in unit tests. 
* 4.1.23
  * Enhancement: `NCube.mapReduce()` now allows a defaultValue to be passed in (similar to `getCell()`), and the execution stack is maintained just like `getCell()`, and axes with default columns do not need to have input bound to them.
  * Moved search logic from `NCubeController` to `NCubeRuntime`.
  * Disallow search closure from NCE server.
  * Storage server can cache for the life of one operation to prevent the same cubes being loaded from reference axes.
  * Bug fix: Fix issues with default cell url and default values on default columns in NCube.fromSimpleJson.
  * Bug fix: Tests were not merged if the branch cube was changed.
  * `create_hid` on database records when copying branches now shows current user instead of copied user id.
  * Accepted domains for the CdnClassLoader is now an application property instead of part of `NCUBE_PARAMS`.
  * Made transitive dependency on logback, optional in pom.xml.  This will stop the dependency from become a dependency to those who consume n-cube as a library.
  * Improved speed when parsing cells
* 4.1.22
  * `NCube.fromSimpleJson(inputStream)` has been sped up by about 33% and uses much less memory when loading an n-cube.
  * Replaced a few `search()` calls with `doCubesExist()`.
  * Added ability to define advice for an app using `sys.advice` cube.
* 4.1.21
  * Bug fix: Return `null` from deprecated `NCubeController` methods `getCubeRawJson()` and `getCubeRawJsonBytes()` when `NCube` does not exist.
  * Added better exception and error message for invalid reference axes and transforms.
  * Added `NCubeController.getUrlContent()` to resolve issues viewing files on the CDN.
  * Sped up `NCube` parsing and formatting.  Technique 1) using casting instead of 'as' when LHS is known, 2) Using Map's of Closures instead of if-else or swtich statments where the decision variable is a String, and 3) Sped up `NCube.ensureFullCoordinate()` by converting code that was performing as X * Y to X + Y iterations. 
* 4.1.20
  * Enhancement: Removed cube data from `NCubeInfoDto` for searches that did not specifically request the `SEARCH_INCLUDE_CUBE_DATA` option.
* 4.1.19
  * Added Java 7 compatible jar. To use as a dependency, add `<classifier>jre7</classifier>`.
  * Bug fix: PR Notes now work for Commit
  * Enhancement: Content search uses less CPU and RAM
  * Enhancement: Added optional limiting clauses to specific SQL queries
* 4.1.17/4.1.18
  * Enhancement: Allow notes on pull requests that are tied to revision history.
  * Enhancement: Allow a `Closure` to be sent as a search option when retrieving records from the database in order to eliminate the need to return to the database to perform additional processing.   
  * Enhancement: APIs that returned `NCube` now return a `Map` with entries like appId, bytes, cubeName, sha1, testData. The old APIs are now `@Deprecated`
  * Enhancement: Added `deleteApp` API only for sys admins to remove apps that have no released version.
  * Pushed work being done in `NCubeController` methods `promoteRevision()`, `fetchJsonRevDiffs()` and `fetchJsonBranchDiffs()` to `NCubeManager`.
  * Removed unnecessary `NCubeJdbcPersister.loadCube()` method in lieu of `search()`
  * Removed unnecessary regex wildcard characters that match JSON.
  * Bug fix: Inline `GroovyExpressions` did not recognize `import static` statements in regex.
* 4.1.16
  * Enhancement: Updated `NCubeRuntime.clearCache()` to take a second argument `Collection<String>` of NCube names which defaults to null. Passing null retains previous functionality, whereas passing NCube names will only evict the specified NCubes from the cache.
  * Consumed json-command-servlet 1.8.2
* 4.1.15
  * Enhancement: Added `NCubeManager.isSysAdmin()` to allow global admin permissions.
  * Enhancement: Cache admin/sysAdmin permissions to eliminate frequent calls.
  * Enhancement: SQL queries in `NCubeJdbcPersister` methods `doCubesExist()`, `getAppNames()`, `getVersions()`, and `getBranches()` sped up by matching sys.info cube name exact, not using `LOWER()`. 
  * Updated permissions cache time-to-live (TTL) from 2 to 3 minutes. 
  * Bug fix: Fix `NCubeManager.fastCheckPermissions()` to not load cubes when permissions are already cached.
  * Bug fix: Catch `BranchMergeException` during `NCubeManager.mergePullRequest()`, obsolete the pull request and re-throw the exception.
  * Bug fix: Admin could be cached before test setup permissions cubes properly.
* 4.1.14
  * Enhancement: Improved error handling when comparing a cube against a branch where it does not exist.
  * Enhancement: Added `ApplicationID.asBootVersion()` to avoid repetition.
  * Bug fix: `NCubeManager.mergePullRequest()` handles merge exceptions by obsoleting the pull request within the transaction boundary.
  * Bug fix: Test updated metaproperty was changing even when test data was not updated.
  * Bug fix: `NCubeManager.generatePullRequestHash()` was not using `runSystemRequest()` for one of its calls, forcing a failure when making tx cubes unreadable.
  * Removed all remaining references and support of using transforms with a method axis.
  * Enhancement: Consumed json-command-servlet 1.8.0 which provides faster response serialization and uses less memory during the process. 
* 4.1.13
  * Enhancement: `JsonHttpProxy` connects the `HttpClient's` inputStream directly to `JsonReader` so that construction of objects from JSON begins immediately as data arrives.
  * Enhancement: Improved performance of `NCubeJdbcPersister.doCubesExist()` by including sys.info in where clause
  * Bug fix: Added `createSysInfoCube()` to `pullToBranch()` in `NCubeJdbcPersister`
* 4.1.12
  * Updated to consume json-command-servlet 1.7.1
* 4.1.11
  * Updated to consume json-command-servlet 1.7.0
* 4.1.10
  * Removed `LOG` static member from `NCubeGroovyExpression` as it conflicts with existing, derived classes.
* 4.1.9
  * Added `StandardHttpRequestRetryHandler` to `JsonHttpProxy` to handle retrying `HttpNoResponseException` due to client connection being stale.
  * Increased default value from 6 to 100 for client side HTTP connection pool used by `JsonHttpProxy`.
  * To reduce memory usage, removed code that created servlet session.  It was doing this only to track connected users, not store session data.
  * Added `LOG` to `NCubeGroovyExpression`.
  * Bug fix: Release process inhibited by `copyBranch()` not allowing HEAD for target
* 4.1.8
  * NCE timeout to NCUBE updated to wait 420 seconds max, instead of the default 30 seconds.
  * JDBC Query Timeout changed to 300 seconds, up from default of no timeout.
  * `NCubeRuntimeClient.getJson()` now calls the backend `getCubeRawJsonBytes()` API.
  * Updated `ncube-beans.xml` to order parameters of `JsonHttpProxy` correctly.
  * Performance: Remove superfluous persister calls in `mergeCubesIfPossible`
* 4.1.7
  * Performance: createCube() / updateCube() now pass gzipped byte[] to storage server.
* 4.1.6
  * Performance: The `NCube` storage server now ships `NCubes` to the NCE server in compressed `byte[]` form. Reduces CPU load on `NCube` storage servers.
* 4.1.5
  * Enhancement: Added better logging around jdbc connections and more jdbc connection information to `NCubeController.health()`
  * Bug fix: Shallow branch copy failed when cube was changed then changed back in a later revision.
  * Bug fix: Copy branch would not return the correct error message if target branch already existed.
  * Bug fix: `ApplicationID.validateBranchIsNotHead()` did not match lowercase `head`. 
* 4.1.4
  * Switched to using Spring's `FastByteArrayOutputStream` (no synchronized, fast access to internal `byte[]`) instead of JDK's `ByteArrayOutputStream`.
* 4.1.3
  * Consumed java-util 1.29.0
  * Consumed json-command-servlet 1.6.5
* 4.1.2
  * Enhancement: Added support for compressed HTTP POST data
  * Consumed json-command-servlet 1.6.4
* 4.1.1
  * Enhancement: Cube filter search uses regex instead of converting JSON to map.
  * Consumed json-command-servlet 1.6.3
* 4.1.0
  * The `NCube` cache in the `NCubeRuntime` environment only caches a cube if it has never been added (in the current session). Before, if a cube was loaded subsequently, the cache entry was updated.  From a runtime client point of view, they should not be working with n-cubes that are changing.  If they need to accept updates or changes, then the client can call the `NCubeRuntime.clearCache()` API.
  * Increased the time the execution thread will wait to obtain the per-cell lock before it can dynamically compile a cell.  Value increased from 10 seconds to 60 seconds.
* 4.0.24
  * Added `use()` API to `NCube` and `NCubeGroovyExpression`.  This API allows the user to point a cell to another cell, which is then fetched, but executed in the input context of the calling cell.  This allows creating reference cells that can be re-used.  Often these are placed on Default columns, or an `NCube` can be created with reference cells in it, and other cells can `use()` these reference cells (again their input will be used when calling the other cell).
  * Bug fix: `getReferenceAxes()` and `updateReferenceAxes()` would fail when cubes could not be loaded due to invalid references.
  * Bug fix: contains search would not return anything if an invalid reference axis was encountered.
* 4.0.23
  * Introduced hidden sys.info n-cube in all n-cube applications. This n-cube will help speed up queries used by `NCubeController` methods `getAppNames()`, `getVersions()` and `getBranches()`. 
* 4.0.22
  * Enhancement: Added reliable method to obtain n-cube and n-cube-editor versions
* 4.0.21
  * Enhancement: Included n-cube-editor version number in `NCubeController.health()`
  * Enhancement: Release cubes and version no longer require a new SNAPSHOT to be made.
  * Enhancement: `NCube` cache within `NCubeRuntime` is now refreshed such that cubes marked with `evict=false` (also `sys.classpath`) will no longer be evicted.  Set `application.properties` entry `ncube.cache.refresh.min=75`, for example, to refresh every 75 minutes.  The interval should be less than the duration (typically about 1/3 of the duration.) 
  * Separated out server stats from `NCubeController.heartBeat()` into `NCubeController.health()`
  * Updated `JsonHttpProxy` constructor to take `org.apache.http.HttpHost` parameter instead of individual hostname, port, scheme parameters in order to construct the `HttpHost`
  * Bug fix: `sys.branch.permissions` not being created when creating branch in sys boot version.
  * Bug fix: A new column would lose any metaproperties associated with it on merge / update.
  * Bug fix: Custom sys.menu would not open properly when viewing a released version.
  * Bug fix: Read default Spring configuration properties correctly
* 4.0.20
  * Bug fix: Updated `NCube.convertExistingAxisToRefAxis()` to not throw NPE when axis and axis to reference do not have any overlapping columns
  * `NCube` stack traces, when listing the coordinate, only show the first 'n' characters of the value (default 1000 - can be overridden in `application.properties`). 
* 4.0.19
  * Consumed json-command-servlet 1.5.4
  * Enhancement: Handle non-json responses from REST calls via `JsonHttpProxy`
  * Bug fix: Standardize argument types for permissions checking methods
  * Bug fix: Update `NCube.mapReduce()` to copy input to the execution of the result row fetch 
  * Bug fix: copy branch only records the most recent appId copied from
  * `NCube.mapReduce()` updated to take a `Closure` instead of String for `where` clause.  `Closure` is passed a `Map` of the input and evaluates for each record.
* 4.0.18
  * Enhancement: Create a reference axis from an existing axis
  * Enhancement: mapReduce() - the 'where' parameter (condition test) can be a Closure or a String.
* 4.0.17
  * Added getters for `NCubeRuntimeClient` and `NCubeMutableClient` on `NCubeGroovyExpression`
  * Bug fix: updated property defaults in Spring beans configuration
  * NCube with METAPROPERTY_TEST_DATA now has same SHA-1 as with no test data.
* 4.0.16    
  * Added methods to `NCubeController` that were previously added to runtime and mutable interfaces. Added test to ensure that methods added to interfaces are also added to the controller in the future.
  * Updated `NCubeManager` exception messages with more information
  * Enhancement: Add default, sorted, and fireAll to `addAxis`
  * Test Enhancement: Updated tests to use an embedded Tomcat container for remote urls, replacing `files.cedarsoftware.com`
    * This allows tests to be executed without being connected to a network
    * If the entry `ncube.tests.baseRemoteUrl=http://remote.site.com` is set in `application.properties`, the tests will run against that site instead of the embedded container
  * Bug fix: Merging a pull request with a new cube with an axis reference after other references were updated in HEAD could cause reference version mismatch in HEAD.
  * Performance: Compiling is slightly faster - code that builds class around user's statement block improved.
  * Consumption as a library for a Springboot app simplified.  Overrideable options are easily overridden in the consuming Springboot app's application properties.  All properties start with 'ncube' and modern IDEs will actually suggest available properties when editing the consuming application's `application.properties` file.   
* 4.0.15
  * Bug fix: Updated version fetching code
  * Updated n-cube related application properties to be prefixed with ncube.*
* 4.0.14
  * Added n-cube version to `NCubeController.heartBeat()`
  * Bug fix: Removed "Content-Length" header in `JsonHttpProxy`. Added `ncube.proxy.headersToRemove` application.property in case other headers need to be removed.
  * Bug fix: Removing the last `NCubeTest` on an `NCube` would not save properly.
* 4.0.13
  * L3 Cache support - dynamically compiled script classes are cached in an L3 cache. The L3 cache survives server restarts and allows the JVM to load already compiled classes without requiring the compilation step.
    * Usage: In the `application.properties` file, if the entry `ncube.classes.dir=/x/y/classes` is set, the L3 cache is activated and compiled scripts will be stored here.
    * If the entry `ncube.sources.dir=/x/y/source` is found, then the generated Groovy source will be written to the path specified.
    * In an upcoming release, the L3 CacheManager will overrideable, allowing alternative storage like Redis, SQL, etc.
* 4.0.12
  * Bug fix: Check for `ncubeManager` bean before trying to set userId on it
* 4.0.11
  * Performance fix: removed Upper() from SQL statements on SHA-1 columns.
  * Added `NCube.mapReduce()` API.  Filter rows of an n-cube.  Use this API to fetch a subset of an n-cube, similar to `SQL SELECT`.
* 4.0.10
  * Separated out server.port property. Renamed server.* properties for `JsonHttpProxy` to target.*.
  * Added `NCubeTest` as part of `DeltaProcessor`.
  * Added `loadCubeWithTests` to get both the cube and its tests together.
  * Removed `saveTests` from `NCubeManager`; this is now wrapped into `updateCube` in the persister.
  * Bug fix: Reference Axes not get checked properly on pull request merge vs straight commit branch.
  * Added appId to a couple `InvalidCoordinateExceptions` for more clarity in logs
  * Some system requests override user-based permissions, focused mainly around pull requests.
* 4.0.9
  * Bug fix: Separated `checkPermissions()` and `checkMultiplePermissions()` from overridden API to two distinct APIs.
* 4.0.8
  * Bug fix: no longer need branch permissions to merge a pull request from that branch.
  * Bug fix: check permissions for multiple permissions now only makes one server call.
* 4.0.7
  * Add ability to get and run all tests for an app.
  * Add username to all persister methods.
  * Equivalent primitive values (including Strings and Dates) are folded into one instance (interned) for cells and column values.
* 4.0.6
  * Removed Oracle jdbc driver dependency
  * Removed explicit spring dependencies in pom.xml that are consumed transitively via spring-boot-starter-* dependencies
  * Changed log statements for method calls to include 125 (was 50) characters per argument
  * Changed log level from INFO to DEBUG when sys.menu is not found
  * Enhancement: `saveTests` creates a new db record and uses the testUpdated `NCube` metaproperty.
  * Updated `NCube.duplicate()` to include `ApplicationID`
  * Update hsqldb (2.4.0) and mysql (6.0.6) dependencies
* 4.0.5
  * Support mode for json format when getting raw json (json-pretty, json)
  * Update to Spring Boot 1.5.3, Spring 4.3.8, and Groovy 2.4.11
* 4.0.4
  * `NCubeController.commitCube()` was passing an incompatible argument to commitBranch. Fixed bug and added test coverage for commitCube. 
* 4.0.3
  * `NCubeManager.getReferenceAxes()` was incorrectly validating reference versions. 
* 4.0.2
  * Changed `NCubeRuntime.getResourceAsString()` to use Groovy APIs to get stream from Spring Boot executable jar, due to  zipfs execption using regular resource APIs.
* 4.0.1
  * Removed redundant executable flag in pom.xml related to making a spring boot executable jar.
  * Added optional beanName to `NCubeRuntime` constructor
  * Updated pom.xml to create executable jar
  * Bug fix: Removed unnecessary URL encoding in `JsonHttpProxy`  
* 4.0.0
  * Built as a Spring Boot application
  * `NCubeManager` converted from having static APIs to being a Spring injected instance (accessible through interface)
  * Enhancement: Changed way pull request data is accessed for efficiency.
  * Enhancement: Added search options for start and end create date parameters to cut down on cubes searched.
  * Bug fix: `NCubeController` - `promoteRevision` calls `updateCube` directly and `saveJson` loop
  * Bug fix: Update n-cube changed flag during fast-forward based on whether sha1 matches headSha1
* 3.6.17
  * Bug fix: Update n-cube changed flag during fast-forward based on whether sha1 matches headSha1
* 3.6.16
  * Bug fix: Added delta processing for meta-properties on n-cube, axis, and column.
* 3.6.15
  * Bug fix: Batch updating reference axes would remove transforms
* 3.6.13/3.6.14
  * Enhancement: Updated reference axes transforms so they won't execute code on the server (support for transforms that execute code remains)
  * Enhancement: Axis supports a new ValueType (`CISTRING` - case insenstive string)
* 3.6.12
  * Bug fix: Committing merged cube into branch was not resetting the change flag in the case when the n-cube SHA-1 was the same as the HEAD n-cube's SHA-1.
* 3.6.11
  * Bug fix: Duplicate cube was not setting changed flag.
* 3.6.10
  * Bug fix: Merge accept theirs incorrectly setting head_sha1 and changed flag.
* 3.6.9
  * Bug fix: Merge column order delta would overwrite all column changes on the axis.
* 3.6.8
  * Bug fix: Contains search now searches column values for reference axes.
  * Bug fix: Contains search now does not return a result when the text matches only the cube name.
  * Enhancement: Greatly improved speed of getting all reference axes.
  * Enhancement: Added ability for admins of an app to impersonate users to debug user- or group-specific issues.
    * Note: All database transactions use real user for a proper audit trail.
* 3.6.7
  * Enhancement: Easily remove a transform from a reference axis
  * Enhancement: `NCube` serialized through json-io now brings along `ApplicationID`
* 3.6.6
  * Enhancement: Added custom reader and writer for `NCube` when used with json-io.
* 3.6.5
  * Enhancement: Rewrite copy branch in persister to allow a thin copy of branch instead of with full history.
* 3.6.4
  * Enhancement: Create `NCubeConstants`
* 3.6.3
  * Enhancement: Re-ordering of columns on a non-sorted axis are now handled in all cases, API: `DeltaProcessor.getDeltaDescription()` and `NCube.mergeDeltas()`.  Reorder column delta's only show up when there are no outstanding `ADD` or `DELETE` deltas for the same axis.
* 3.6.2
  * Enhancement: Added additional information to the output map - for each call to `ncube.getCell()`, `at()`, or `go()`, if an input coordinate fails to bind to an axis value, and instead bind to the Default column (or completely misses [`CoordianteNotFoundException` case]), the n-cube name, axis name, and input bind-value are added to a list.  This list grows as cells call other cells until it pops-the-stack to the original call.  Use the `RuleInfo.getUnboundAxesList()` and `.getUnboundAxesMap()` to see these values. `RuleInfo.getUnboundAxesList()` shows them in order of occurrence, whereas `.getUnboundAxesMap()` packages this information up by n-cube name and axis name.
* 3.6.1
  * Bug fix: In `VersionControl` - When user modified cube, then deleted it, and there was no change in head, it was being incorrectly marked as a conflict.
  * Bug fix: Fixed bug in self healing code for rule names.
* 3.6.0
  * Columns on a rule axis must have a name.  The name must be unique on the axis.  This is now enforced with an IllegalArgumentException.
  * When a new branch is created, sys.permissions is set to allow UPDATE action by default.  @tpollack 
  * Re-ordering support added for delta/merge.
  * Bug fix: `NCubeManager.updateAxisMetaProperties()` was temporarily not working on a non-reference axis.  Fixed and test added.  @jsynder4 
* 3.5.6
  * Bug fix: When merging updated reference axis, the cells from deleted columns were being attached to the default column if present.
  * Bug fix: When merging reference axis, the column meta-properties were being overwritten from the new column on the updated reference.  Now those properties are brought over, and then the existing meta-properties are overlaid.
  * Bug fix: When merging cells, if the cell was not able to be located by iD (same id on both ncubes), then it was failing to use its old-id to new-id map for locating the cells on the new (transmitting changes) ncube.
* 3.5.5
  * Improved the robustness of `DeltaProcessor.getDelta()`.  Renaming a colum in case only now supported.  @jsnyder4
  * Improved the robustness of `DeltaProcessor.getDeltaDescription()` API.  It handles adding and removing the default column on regular or reference axis, detecting meta-property changes.
  * Improved the robustness of `NCube.mergeDeltas()` API.  It handles applying delta changes in many more cases, and makes attempts to locate target items first by ID, and if not found, by value.
* 3.5.4
  * Enhancement: JDBC statement fetchSize is set before query is executed, and ResultSet uses same value.  Set to 1,000.
* 3.5.3
  * Bug fix: When adding the same reference axis twice or more to an n-cube strange things would happen - due to column IDs not being set differently.  Rare, but sometimes it makes sense to use same reference axis more than once on the same n-cube.
  * Bug fix: Allow the default column to be deleted from a reference axis.
* 3.5.2
  * Enhancement: Rule Orchestration support added.  Rules can orchestrated three (3) new ways in addition to the existing two (*all* or *start with named*).  Note that orchestration is supported for n-cubes with one or more rule axes.  Pass the orchestration argument by associating it to the rule axis name.  In the examples below, the rule axis is named *ruleAxis*
    * Orchestration #1: Example: `.getCell([ruleAxis:['br1', 'br4', 'br7', 'br1'], state:`OH`])` or `.at(...)` will select the named rules in the listed order for execution. The rules are passed in a `Collection<String>` names of the rules.  Each of the selected rules will have their associated conditions run, and if evaluated to `true`, associated statement will be executed.  A rule can be listed more than once and it will execute for each time listed.  The order of the Collection dictates the execution order of the rules.
    * Orchestration #2: Example: `.getCell([ruleAxis: { Axis axis -> List<Columns> columns; ...; return columns}, state:'OH']` will select the rules returned by the passed in `Closure`. The Closure takes one argument, the `Axis`. It is the responsibility of the closure to interact (iterate, filter) the` Axis` for `Column` instances and return those in a `List<Column>`.  A Column can be placed into the List more than once, and in any order.  The returned List is the orchestration order that will be used for executing the selected rules.
    * Orchestration #3: Example: `.getCell([ruleAxis: constraintMap, state:'OH']` will select the columns that have all of the meta-property keys and values from the passed in constraint `Map`.  If the value of a constraint is Axis.DONT_CARE, then only the meta-property key must be present.  The filtered rule set will be executed in the order the rules are listed on the rule axis.  A rule column will be selected once or not at all.  Unlike the other two orchestrations which allow unlimited ordering, and repeating of rules, this option filters the rules by meta-property.
  * Enhancement: Adding axis no longer clears cells.  New axes are added with a Default column. Existing cells are placed in the default column of the new Axis.
  * Enhancement: When deleting a branch, the 0.0.0 branch is also deleted.  Only non-HEAD branches can be deleted.    
  * Added additional information on input.* for reference axis transforms.
    * 'refCube' is a reference to the Cube that contains the referenced axis.
    * 'refAxis' is a reference to the Referenced Axis on the referenced cube
    * 'referencingAxis' is a reference to the referencing Axis (the one being built from the transformation's output.columns Collection
  * AddColumn(Column column) added so that an existing column (e.g. from a Referenced Axis) can be added en masse.  The code will attempt to re-use the existing ID, but if it matches an ID of an existing column, then an ID will be generated from the value of the column.
* 3.5.1
  * Bug fix: NCube.sha1() now takes reference axis meta-properties into account.
  * Bug fix: NCube.hydrateCube() was not converting the value side of reference axis meta-properties from JsonObject to CellInfo.  
* 3.5.0
  * Reference Axis columns can have meta-properties added, removed, etc.
  * Parallel compilation for Groovy expressions.  
  * Deprecated methods removed.
* 3.4.122
  * Refinement: To add meta-properties, just use the standard APIs to add them to the Column instance that represents the default column on an axis.  In the JSON format, they are stored on the Axis meta-properties prefixed with 'd3fault_c0lumn_*'.  However, all APIs, including RESTful APIs expect them to be read and written via the standard meta property APIs.
  * Enhancement: Parallel compilation has been added, and the L3 cache work removed.  There are too many cases when a consumer would have to know when to clear their L3 cache, that it would have been burdensome on the author to answer many questions related to when and why.  The parallel compilation will greatly speed up the 'warm up' phase of the application after a server restart.
* 3.4.121
  * Enhancement: default value can be added to a `Default` column.  To do so, add a meta-property named `d3fault_c0lumn_default_value` to the axis containing the `Default` column to which you want to add a default value.
  * Enhancement: Axis ID's are now written to the JSON formats.  If they are not present, the `Axis` ids are number 1 through number of axes, in order.
* 3.4.120
  * Enhancement: When `NCUBE_PARAM.tempDir` is not set, the L3 cache is stored in memory.  With this change, developers who have not yet set their `tempDir`, won't have a bunch of .class files in an unknown location.
* 3.4.119
  * Bug fix: all compile code paths setRunnableCode().
* 3.4.118
  * L3 Cache implementation complete.  Dynamically compiled code within n-cube cells is now written out to a temp folder and re-loaded (instead of being recompiled).  Set the `NCUBE_PARAMS.tempDir` value to where you would like the compiled .class files to go.  If not set, they will be placed in the system property 'java.io.tmpdir'.
* 3.4.117
  * Enhancement: When updating an n-cube, if the update makes the n-cube's SHA-1 match the SHA-1 of the HEAD n-cube it was based on, reset the dirty (changed) flag to 0 (not changed).  If someone manually edits an n-cube to get back to the same state it was when it was pulled from HEAD, it will reset the dirty flag - same as modern IDEs do when you edit the file and it matches it's original state.
  * Enhancement: When updating your branch from HEAD, if an n-cube in your branch is fast-forwarded (meaning that it now matches HEAD because of a change someone else committed to HEAD), the changed flag on the n-cube in your branch is cleared.
* 3.4.116
  * Remove L3 cache (turn it off until it is completed)
  * Inside `NCubeManger.getUrlClassLoader()`, duplicate the input coordinate before calling `.getCell()` on the `sys.classpath.cube`. Also, pass a dummy output Map.  This way, `userId` and `env_level` do not end up on utilized scope.
* 3.4.115
  * Bug fix: DeltaProcessor was not merging columns of other axes, when there was a reference axis.
  * Bug fix: DeltaProcessor was incorrectly reporting a difference when there was a reference axis present with no changes.
* 3.4.114
  * tag matching more robust for Strings and other data types
* 3.4.113
  * tag processing to support CellInfo 
* 3.4.112
  * Enhancement: InvalidateCoordinateException added (it is a subclass of IllegalArgumentException and is thrown when a coordinate does not have all of the required axes).  The exception contains fields to indicate which ncube and what is missing.
  * Dynamically loaded classes are compiled and cached.  More work to come - specify location of cache. 
  * `NCubeManager.search()` now allows the returned `NCubeInfoDto` list to be filtered by a set of tags.  `NCubes` that specify the meta-property `cube_tags`, which is a comma and/or space separated list of tags, will be matched against a list of tags passed in the `search()` options. The `NCubeManager.search()` option `NCubeManager.SEARCH_FILTER_INCLUDE` key is mapped to a comma and/or space separated list of tags.  NCubes that have these tags will be returned.  If no tags are specified for the include option, then all NCubes are included (other filtering will still be applied). Also, `NCubeManager.SEARCH_FILTER_EXCLUDE` can be set as well. Any `NCubes` that have a tag that is on this list, will not be returned.  The exclude filter will override the include filter. In addition to using a space or comma separated list to specify tags, tags can also be specified a `Collection` of `Strings`.
 
    ```groovy 
    Map options = [:]
    options[(NCubeManager.SEARCH_FILTER_INCLUDE)] = 'foo bar, baz'
    options[(NCubeManager.SEARCH_FILTER_EXCLUDE)] = 'qux'
    
    // Only cubes with the `cube_tags` including `foo`, `bar`, or `baz` will be 
    // returned, however, if the cube has the tag `qux` it will not be returned.
    NCubeManager.search(appId, null, null, options)
      
    // The search could be further refined by including a cube name
    // pattern, as well as a 'contains' pattern.  In this case, all
    // criteria must be matched for the NCubeInfoDto to be returned.
    ```
        
* 3.4.111
  * Bug fix: when only the cache flag is changed on a cell, it should show up as a cell delta (difference).
* 3.4.110
  * Bug fix: when loading by SHA-1, the version and status should not be ANDed in (a CUBE with the same SHA-1 may not changing as versions increase.)
* 3.4.109
  * Bug fix: when merging from another user's branch and 'accepting their changes' over yours, the 'changed' flag in your branch was not being set to their changed flag value.  This issue manifests as that file not showing up in your commit box when committed to HEAD.
* 3.4.108
  * Enhancement: All dynamically compiled classes (`GroovyExpression` cells) are now cached in the temp folder under /target/SHA-1.class. The SHA-1 value is derived from the groovy source code, plus the JVM target version, plus a true/false indicating if the code was compiled in debug (true) or not (false).
  * Use the `NCUBE_TARGET_JVM_VERSION` environment variable to set the JVM version (e.g., "1.8" or "1.7").  Default is 1.8
  * Use the `NCUBE_CODEGEN_DEBUG` environment variable to instruct compilation in debug or non-debug mode. Use "true" for debug, "false" for non-debug.  Default is false. 
* 3.4.107
  * Bug fix: Merging axis columns when there was a Default Column, failed.
* 3.4.106
  * Bug fix: Code that locates 'rollback' revision now locates across versions / releases.  
  * Enhancement: Date comparison used in locating 'rollback' revision needed to be 'less than or equal' not 'equal' because the test cases could run so fast that a millisecond time change did not occur causing a false failure.
* 3.4.105
  * Enhancement: Newly added columns added to the same axis (in the n-cube-editor) will have unique ids.  This improves n-cube merging.
  * Bug fix: displayOrder was not being set correctly on newly added columns.
* 3.4.104
  * Enhancement: `NCubeJdbcPersister.mergeAcceptTheirs()` now handles both HEAD and non-HEAD branches.
  * Bug fix: `VersionControl.mergeCubesIfPossible()` now correctly looks up HEAD cube SHA-1, as opposed to incorrectly looking in the branch.
* 3.4.103
  * Performance improvement: Further improve performance of permissions checks.
* 3.4.102
  * Performance improvement: Sped up performance of `NCubeManager.getCube()` (because it can be called so frequently.)
* 3.4.101
  * Bug fix: when merging n-cubes, it was looking in the branch, not HEAD branch, for finding the base HEAD n-cube (computing the HEAD delta).
* 3.4.100
  * Bug fix: Support for updating branch from a single HEAD cube.
* 3.4.99
  * `NCubeManager.clearCache()` now clears the permissions cache.
  * Bug fix in update branch code.
* 3.4.98
  * Significant improvement to the version control APIs.  APIs exist for getting changes between a branch and HEAD, HEAD and branch, as well as branch to branch.
  * Performance improvement: Permission checks are now performed more quickly (cached short-lived per user).
* 3.4.97
  * `CdnClassLoader` supports Grapes (dynamic class loader).  White-list of accepted domains must be specified (via `CdnClassLoader` constructor or environment variable `NCUBE_ACCEPTED_DOMAINS`).
  * When a cell is set to `null` (meaning it exists with 'key' for it, but the associated value is null), the JSON version of that looks like `{"type":"string", "value": null}` as opposed to an empty cell which is `{"type":null, "value":null}`
  * Advice that matches an n-cube that has no method specified, will match the run() method, allowing support for Advice around expressions.
* 3.4.96
  * `CdnClassLoader` without Grapes support, but with resource cache (relative to full qualified URL map).
  * Uses Groovy 2.4.7
* 3.4.95
  * `CdnClassLoader` supports dynamic class loading (Groovy Grapes).
  * Uses Groovy 2.4.7
* 3.4.94 
  * `CdnClassLoader` same as in 3.4.93, plus `@CompileStatic` added, and `findClass()` always throws `ClassNotFoundException(name)`.
  * Gauva imports removed from `GroovyExpression`'s 'wrapper'
  * Uses Groovy 2.4.3
* 3.4.93 
  * `CdnClassLoader` restored to version from back in Feb 2016.  This fixes performance issues, but prevents code from using Groovy Grapes (`@Grab`).
* 3.4.92
  * `CdnClassLoader` looks first in local cache / parent class loader, and if not found, then does a super.findClass().  It was spamming the network for local classes when a URL was in the classpath.
* 3.4.91
  * NCubeManager.updateBranch(appId, Object[] cubeNames, String sourceBranch) added.  This API allows a subset (cubeNames) to be updated from HEAD (or source branch - not yet supported, but coming soon)
  * NCubeManager.updateBranch(appId) is also available, in which case it acts as before, all cubes that can be updated, will be.
  * NCubeManager.updateBranch(...) returns adds, deletes, updates, merges, and conflicts.  Before adds, updates, and deletes were all considered 'updates'.
  * `CdnClassLoader` only looks for classes remotely, if and only if, the system property (or environment variable) NCUBE_GRAPES_SUPPORT=true.   
* 3.4.90
  * NCubeManager.getHeadChangesForBranch() added to allow fetching the 'update' changes from HEAD (only fetches the change list, does not auto-merge them).
* 3.4.89
  * Meta-properties on columns now 'pull through' on Axis reference.
  * HtmlFormatter differentiates null as a cell value from an empty cell.
  * NCubeJdbcPersister now retrieves full revision history when branch is HEAD (all versions).
* 3.4.88
  * Packaging of JavaDoc into javadoc.jar not groovydoc.jar
* 3.4.87
  * Minor tweak [removed one use of LOWER()]to main SELECT statement in the NCubePersister which fetches n-cubes matching various patterns.
* 3.4.86
  * Rename cube - now allows name to be only changed by case.
  * Bug fix: Meta-property values that have the URL or CACHE flag set to true now retain the setting.
* 3.4.85
  * The value-side of meta-properties on n-cube, axis, or column can now be any Java primitive type, String, Date, BigDecimal, BigInteger, Point2D, Point3D, LatLon, byte[], or any CommandCell     
* 3.4.84
  * A default cell value can be specified by a column meta-property ('default_value').  If columns on different axes specify a default value, then the value at the intersection is the same as the column default if the intersecting columns have the same value, otherwise the n-cube level default is returned.
  * The priority for cell value is 1) specified cell value, 2) column-level default, 3) n-cube default, 4) passed in default value to `at()`, `getCell()`.
* 3.4.83
  * `CdnClassLoader` updated to allow Groovy Grape annotations to fetch external content.
  * `CdnClassLoader` caches resource URLs (relative URL Strings that were expanded to fully qualified URLs against the classpath).  These are cleared when the class loader cache is cleared.
  * `CdnClassLoader` caches classes (dynamically loaded classes - using Groovy's @Grab as well as failed attempts [ClassNotFoundException]).  These are cleared when the class loader cache is cleared.
  * `CdnClassLoader` cache is per `ApplicationID`, therefore it's internal caches are non-static (NCube uses a classpath per ApplicationID - allowing for variations in the same class between versions - multi-tenant support).
* 3.4.82
  * Content search now supports wildcards.
  * Grape annotations extracted from inline Groovy to outside class definition.  This is to support Groovy's @Grab (dependency support). Additional changes forthcoming.
* 3.4.81
  * Fixed column ambiguously defined issue with updated search query.
* 3.4.80
  * Improved search query for SQL persister (uses left outer join instead of sub-select.  Sub-select was causing flip-flopping execution plan with Oracle query optimizer).
* 3.4.79
  * Converted remaining .java files to .groovy
* 3.4.78 
  * Transaction ID shared across persister APIs when necessary to bundle persister calls into same transaction.
  * Removed code related to generating multiple n-cube tests at once.
  * Converted NCubeTest code to Groovy
  * Removed StringValuePair class. NCubeTests now use CaseInsensitiveMap instead of Array of Map Entries.
* 3.4.76
  * Transaction ID added to all batch queries (Commit, Rollback, Delete, Restore, Update).  The ID is a unique ID that is added to the notes of each n-cube involved in the transaction.  This allows searching for all n-cubes with the same transaction ID.
* 3.4.75
  * Many performance optimizations
* 3.4.74
  * getCube(cubeName) API available to expression cells (inherited from NCubeGroovyExpression) now allows an optional 2nd argument whether the API should return null or throw an exception if the named cube does not exist.
  * Reduced the amount of memory used to store the Columns on an Axis.
* 3.4.73
  * 'at()' and 'go()' added to Regular expressions that scan for n-cube names
  * Used Groovy default arguments to eliminate multi-argument overloaded methods
  * Added API ncube.getNumPotentialCells() which returns the maximum number of cells in the hyperspace.
  * Reduced the definition of regular expressions to a shorter Groovy-style
  * Added many unit tests
* 3.4.72
  * Changed the internal storage of n-cube's cell keys to reduce their storage requirements.  Memory consumption by cell keys reduced by half.
  * Groovified NCube (from .java to .groovy) [@CompileStatic used to maintain full execution speed]
* 3.4.71
  * NCubeManager.copyBranch() added - copy from one ApplicationID to another ApplicationID (all cubes).  The target branch is always copied to in SNAPSHOT mode.  The target branch must be empty.
  * NCubeManager.getBranchCount() added.  This API will ask the persister directly how many n-cubes are in a particular branch.
  * CellInfo as Map - Converts a CellInfo into a Map instance
* 3.4.70
  * Performance enhancement: Permissions checks are faster
  * Persister logging showing method names and key arguments
* 3.4.69
  * Performance enhancement: Duplicate cube does not test for need of creating permission cubes if source and target ApplicationID are the same
  * Log persister APIs and times to correlate to REST calls (1st cut)
* 3.4.68
  * Performance enhancement: Only create cube and duplicate cube need to possibly create permissions cubes.  This check was being done on all updates, when it only should be done on create / duplicate.
* 3.4.67
  * Moved lock check code into separate call from assertPermissions.
* 3.4.66 
  * Performance enhancement: Ensure that sys.lock is never checked inside loop (lockBy value is obtained before any loops).
* 3.4.65
  * Simplified permissions checks
  * Changed NCubeManager cache to only cache NCube as opposed to NCube or NCubeInfoDto.
  * Changed NCubeManager cache - hid internals of .toLowerCase()
  * SQL quries always use LOWER() on n_cube_nm (used to only be Oracle)
  * Ensured that sys.lock is never cached
* 3.4.64
  * NCubeManager.releaseVersion(), check for SNAPSHOT versions removed (SNAPSHOT version will exist when this is called.)  Release check is still made.  
  * Delay removed.
* 3.4.63
  * tenant_cd compared with equals (=) and RPAD().  In a future release, the RPAD comparison will be dropped.
  * moveBranch() and releaseVersion() added to NCubeManager so that the release process can be done iteratively (looping through branches before calling releaseVersion() to prevent massive database update).
* 3.4.62
  * Fixed release cubes to NOT set the SHA1 to null on the HEAD branch
  * CREATE_DT needs to always be now.
* 3.4.59
  * Trim whitespace from userId in NCubeManager, because HTTP header source (or other sources) may surprise you with a trailing space, causing permissions lookups to fail.
* 3.4.49-58
  * Deubgging versions
* 3.4.48
  * Revert releaseCubes() / moveBranch() changes
* 3.4.47
  * Bug fix: Merging n-cubes with reference axes, need to handle both head to branch and branch to head.  More tests added.
* 3.4.46
  * Bug fix: Merging n-cubes with reference axes was not working correctly.  The HEAD cube's reference axis was not getting updated with the updated reference version.  Also, the 'sorted/not sorted' setting was not being auto-merged. 
* 3.4.45
  * Admin permissions are required to call clearCache().
* 3.4.44
  * Bug fix: Updating the version number of a transform cube was throwing an error.
  * Added check to Batch Update Reference Axis so that n-cubes that have been hand edited to an incorrect state, will be ignored (but logged).
* 3.4.43
  * Additional check added to NCubeManaer.releaseCubes() to ensure that the new version does not already exist.
  * NCubeJdbcPersister updated to use triple double quotes so that ${methodCall()} can be used instead of using string concatenation (+)
  * bug fix: duplicateCube() now auto-creates the persmissions cubes if the new cube causes a new app to be created.
* 3.4.42
  * During release of an Application, a sys.lock n-cube is add/updated to indicate that the release process is running and all mutable operations are blocked by it. 
* 3.4.41
  * bug fix: NCubeManager's constants were inadvertently made private when it was converted from Java to Groovy.  They are now public.
* 3.4.40
  * Added getMap() API that takes an output Map and default value.
* 3.4.39
  * Added branch permission support.  Users can elect to allow others read/update access to the n-cubes in their branch.
* 3.4.38
  * Added permissions checks to NCubeManager API.  If the `sys.usergroups` and `sys.permissions` n-cubes exist in an application, they will be consulted to determine whether or not the current user can execute the given API.  In addition, lists of cubes will be filtered based on these permissions.
* 3.4.37
  * Bug fix: Axis.updateColumns() should not allow duplicates - 2nd way found and fixed.
* 3.4.36
  * Bug fix: Axis.updateColumns() should not allow duplicates.
* 3.4.35
  * Bug fix: NCubeManager.updateReferenceAxes() must use RELEASE / HEAD as the status / branch. 
* 3.4.34
  * Added NCubeManager.updateReferenceAxes() which allows batch updating reference axes.
  * Extracted n-cube schema from JUnit test to it's own .sql file. 
* 3.4.33
  * Added NCubeManager.getReferenceAxes(appId), which returns all the NCube/Axis pairings as List<AxisRef>.  AxisRef contains the source (pointing) appId, cube name, and axis name, as well as the target app, version, cube name, and axis name, plus the optional transformation reference info.
* 3.4.32
  * New at() and go() APIs available on the NCubeGroovyExpression (cell).  These allow you to target n-cubes in other applications without referencing the NCubeManager.
  * Synchronization lifted for URL resource fetching (the serialization portion).  The resolution of the URL (relative to absolute) remains synchronized per URL String interned, e.g. parallel on different URLs, serial on a given URL.  
* 3.4.31
  * mergeAcceptMine() and mergeAcceptTheirs() can now process an array of cubes.  Makes it easy for front ends to allow user to merge a bunch of cubes at once.
  * Updated to use json-io 4.4.0.
* 3.4.30
  * Updated to pick up new version of java-util (1.20.5).
* 3.4.29
  * Input key tracking now available.  After a call to .getCell(), fetch the RuleInfo from the output Map and call ruleInfo.getInputKeysUsed() and it will return all the scope keys (Strings) that were referenced with either a .get() or a .containsKey().  This includes keys referenced from conditions on a Rule axis as well as meta-properties that are expressions.
* 3.4.28
  * Updated: removed NCubePersister.getAppVersions() - use getVersions()
  * bug fix: GroovyMethod cells were returning always as cacheable = true
* 3.4.27
  * Updated: NCubeManager.getAppVersions() only looks at app and tenant
  * Updated: NCubeManager.getVersions() only looks at app and tenant
* 3.4.26
  * Added NCubeManager.getBranches(appId), which looks at Tenant, App, Version, and Status to filter branch list.
  * Added NCubeManager.getVersions(String app) which returns a Map with two keys, 'SNAPSHOT' associated to List<String> of all SNAPSHOT version numbers, and 'RELEASE' associated to a List<String> of all RELEASE version numbers.
  * Changed NCubeManage.getAppNames(tenant) which returns all application names for the given tenant.
  * Future: NCubeManager.getAppVersions() will likely be dropped. 
* 3.4.25
  * bug fix: Axis.updateColumns() was dropping the Default column (not re-indexing it), causing cells associated to the default column to be orphaned.
* 3.4.24
  * When an n-cube is loaded, orphaned cells are now logged when found, but no longer throw an exception.  A cell can become orphaned if the Reference `Axis` it points to were to be modified.  Next version will not allow reference axis to non-RELEASE version and this becomes a mute point.
  * Enhancement: `ncube.breakAxisReference()`.  This API breaks the reference and effectively copies columns of the referenced axis to the referring axis.  
  * bug fix: The `CdnDefaultHandler` now ensures that it is not adding the same value more than once to the same axis.  Before, an `AxisOverlapException` was being thrown if more than one thread went after the same resource at the same time.  The blocked threads would still attempt to add the column to the axis.
  * bug fix: Situation where deadlock could occur between the `synchronized(this)` in `UrlCommandCell` and the `synchronized(GroovyBase.class)` in the `GroovyBase` compile.  The synchronization around compile is now tightened up against just the compile (parseClass) method, which does not re-enter any of n-cube code.  Further, the synchronization that was done at the execute() level in `UrlCommandCell` has been removed, and instead the synchronization is now around the URL resource resolution and resource fetching (using the String URL as the lock), the only places where dead-lock was occurring.
* 3.4.23
  * Enhancement: Reference Axis support added. Now, an axis can be defined once in a single cube (for example, all US states), and then that axis can be re-used on other n-cubes without redefining the axis (nor duplicating the storage).  Changing the original axis, will change all references.  Very use for 'availability' matrices (e.g. "which products are available by state"), managing 'exclusivity' between items ("which items work with each other"), etc. 
* 3.4.22
  * Enhancement: All axis types now load, delete, and update in `O(1)` or `O(Log n)`. They find within `O(1)` or `(O Log n)` excluding RULE cubes, where the conditions are linearly executed.  `Date` and `Number` axisValueTypes on `NEAREST` access in `O(Log n)`, the others are linear.
  * Enhancement: The n-cube merge process (`DeltaProcessor`) now handles more cases by locating columns by value, not ID (except with a RULE column that has no name).
  * For code executing in a 'exp' cell, use `at()` to pass on the current input and `go()` to start with a new map.  Both take a `Map`, but `at()` starts with the current input, whereas `go()` requires it to be fully built-up. `at()` is normally the API you want to fetch content from (at) another cell.
  * bug fix: When using a `GroovyTemplate`, if your code running within the template attempted to access a relative URL, it was not using the classpath from `sys.classpath` to anchor it.  Now, it uses the sys.classpath defined `CdnClassLoader` to anchor it.
  * `NCubeGroovyExpression` and `NCubeTemplateClosures.groovy` have two new APIs on them to allow quick and easy access to fetching content from a URL.  The `sys.classpath` entries will be used if these are relative.
  * Guava added as a dependency to the pom.xml file.
* 3.4.21
  * Renamed APIs added in 3.4.20 from 'at' to 'go'.
* 3.4.20
  * Within an n-cube `GroovyExpression` cell, at(Map coord, String cubeName [default this cube], Object defaultValue [default null]) can be used to reference another cell in same or another cube.  Use `at()` as `runRuleCube()`, `getRelativeCubeCell()`, and `getRelativeCell()` will be deprecated.
  * Within an n-cube `GroovyExpression` cell, atCoord(Map coord, String cubeName [default this cube], Object defaultValue [default null]) can be used to reference another cell in same or another cube.  Use `atCoord()` as `getFixedCell()` and `getFixedCubeCell()` will be deprecated.
* 3.4.19
  * Enhancement: `getCell()` now takes an optional parameter of defaultValue.  This is an additional way to provide a default value for when there is not cell at the passed in coordinate.
  * `getRequiredScope()` updated to take input and output Maps.  Because required scope can be an expression, this allows additional scope to be supplied to the expression.
  * `getOptionalScope()` updated to take input and output Maps.  Because optional scope can be an expression, this allows additional scope to be supplied to the expression.
* 3.4.18
  * `NCube.updateColumns()` now takes a String Axis Name as a `Collection` of Columns, rather than accepting an `Axis` which was not expected to be in proper order.  Simimlarly, the `Axis.updateColumns()` API now takes a `Collection` of `Columns`.
  * Continued work on Axis in support of a Reference Axis option.
* 3.4.17
  * Delta processing methods moved from `NCube` to `DeltaProcessor` class.  Use the static public methods on `DeltaProcessor` like this: `DeltaProcessor.getDelta(ncube1, ncube2)`, etc. 
* 3.4.16
  * Bug fix: `getTestDate()` failing.  Need to use JDBC-style API to access test_data_bin instead of pure Groovy approach of acecss (row.getBytes() not row['test_data_bin']) 
* 3.4.15
  * Enhancement: Cubes can now be merged from one branch to another (before merges were only between HEAD and branch).
  * Changed persister to use 'sub-select' statements instead of 'left outer joins' when locating highest revision number cube.  Seeing which of the two approaches is faster in a product environment.
* 3.4.14
  * Finalized test build-out in preparation for 3.5.0 release
  * Enhancement: Default columns now merge in (and out) along with cells associated to them.
* 3.4.13
  * The rest of the column merge tests added.
  * Added check to ensure that an axis with a duplicate ID cannot be added to the same n-cube.
  * Removed deprecated 4-argument `ApplicationID` constructor (it existed before there was branch support).
  * Bug fix: When merging rule axis and there was a column update (condition changed), it was merging it as a remove.
* 3.4.12
  * Bug fix: Merging columns between two cubes where they both added the same column value and had non-conflicting cell changes was getting reported as a merge conflict.  This is fixed.
  * More merge tests added, still more to come.
* 3.4.11
  * All SQL queries now include the originating method name in a SQL comment before the query text.  Helpful for performance monitoring.
  * `NCubeJdbcPersisterAdaptor` moved to Groovy and updated to use lambda function.  This removed all the boiler plate code and makes the Adaptor code much smaller.
  * Binding class updated to provide public API access to ALL of its fields including depth and value.
  * Added another test for merging columns.  Many more tests to come.
* 3.4.10
  * Increased robustness of colum merge.  Rule axes use rule name for locating rules and fall back to ID.
  * Uniqueness of rule names enforced - per axis.
* 3.4.9
  * Update / Commit branch - further increased instanes where automatic merge can be done (better rule axis support).
* 3.4.8
  * Update / Commit branch - increased instances where automatic merge can be done, including columns being added, deleted, or changed.  
  * Bug fix: When many threads accessed an expression cell at the same time, each thread was compiling the same code after it had its 'turn', rather than the first one getting it compiled, and then later threads picking up the compiled code.
  * Bug fix: When an expression cell is executed, the constructor and 'run()' method objects were being cached.  By changing the code not to cache these reflective objects, it eliminated an issue where a class cast exception was occurring on the same class (but loaded by different class loaders).  This was caused by a combination of different threads compiling a class, and the 'inflation-based' accessors that Java creates for reflective methods after 15 calls. 
* 3.4.7
  * Bug fix: `updateNotes()` and `updateTestData()` used SQL supported by HyperSonic and Oracle, but not MySQL.  Reverted to prior technique (2 queries - one to find max, one to update).
* 3.4.6
  * Added retry logic to URL resolution (tries twice - logs warning on each failed attempt).  If fails both times, an error is marked in the cell and it will not be tried again (Malformed URL, `sys.classpath` issue, etc).  
  * Added retry logic to URL content fetching (tries twice - logs warning on each failed attempt).  If it fails both times, future attempts at fetching will still be tried.
  * Added new JSON format that places the axes, columns, and cells in the JSON in a way that axes, columns, and cells are directly accessible as String keys in a `Map` - O(1).  Useful for sending to Javascript clients for quick access to the n-cube content.
  * Bug fix: Upating axis URL was not causing cube to be updated in database as SHA-1 was not being cleared.
  * Bug fix: `Column` order changes were not included in the SHA-1, causing no save to happen when only columns were re-ordered.
  * Bug fix: Parsing SET columns was failing in many cases.  JSON Format is used for `SET` columns as it is robust.  Requires `String` and `Date` variables to be quoted.  Instructions in NCE have been updated.
* 3.4.5
  * Bug fix on regex that parses import statements.  Import statements that were on the same line as code (code after the import statement) did not work.
* 3.4.4
  * `NCubeJdbcPersister` now supports batching for many APIs, including using batching via prefetch as well as SQL Update batching.  Completely re-written in Groovy to take advantage of Groovy's marvelous SQL support.  No checked exceptions reduces need for all the explicit SQL Exception handlers.  These are caught as runtime exceptions later.
  * `NCubeJdbcPersister` now works entirely with Lists of items instead of single items, where it makes sense.  This allowed batching support to be added for Delete, Restore, and Rollback.  Batching support added elsewhere in terms of SQL prefetch.
* 3.4.3
  * The `NCubeJdbcPersister` now allows for a `ConnectionProvider` that returns a null connection.  This can happen in a simple file-based persister, for example.
  * `NCubeManager.loadCube(NCubeInfoDto)` loaded the cube by id (parameter overkill).  The API is now `NCubeManager.loadCubeById(long id)`.  Useful for getting a specific revision of a cube.  User picks from revision list, code then loads the revision cube by ID.
* 3.4.2
  * Removed use of JDK 1.8 specific API to maintain 1.7 compatibility.  
  * Removed redundant API from NCubeManager (getCubeRecordsFromDatabase - use search() instead).
  * Fixed issue where cast of ClassLoad to GroovyClassLoader needed to be instanceof checked to prevent ClassCastException.
* 3.4.1
  * Improved exception handling of n-cube. When an exception is known (e.g. `CoordinateNotFound`) it is thrown as is. All unknown exceptions are caught, the n-cube call stack is added, and then it is rethrown in `CommandCellException`.  Call `.getCause()` on this exception to determine underlying exception.
  * All `CommandCell` related code and `CellInfo` converted from Java to Groovy.
  * Moved `recreate()` and `getType()` methods from `CellTypes` to `CellInfo`, and remove the CellTypes enumeration.
* 3.4.0
  * Added ability for n-cube Applications to define import list to make available to expression 'exp' cells / columns.  Add desired import classes to sys.prototype cube.  The cube has at least one axis (sys.property) and the column sys.imports.  The cell at this location returns a List of import classes or pacakges (do not include the 'import' keyword) and these packages will be added to the source of the compiled cell.
  * Added ability for n-cube Applications to define the class that expression cells inherit from (currently must be subclass of NCubeGroovyExpression).  Methods added to this class can be called in your source, allowing reduced source code size.  Add desired class name to sys.prototype cube.  On the sys.property axis, add a column sys.class and in the associated cell, place the String name of the class.  You can fully qualify the name, or use the shorter class name and add the package name to the import list (above bullet point).  NOTE: The class must be defined in the sys.classpath.
  * Added `NCubeManager.loadCube(appId, cubeName)` API which loads the cube from the persister (bypassing the cache).  It will cache the cube, but all calls to `loadCube()` will always use the persister to load.
  * Fixed issue where `NCubeManager.updateBranch()` was not skipped classes that you updated, but where not updated in the HEAD branch.  Nuisance issue, as it created additional revision of your modified cubes each time you ran update branch.
* 3.3.13
  * Update the 'UpdateBranch' code so that it handles the situation where the branch cube's SHA-1 matches the HEAD cube's SHA-1, yet the branch cube has a HEAD SHA-1 that no longer matches the HEAD.  This case can happen cubes are inserted into a branch directly in the database without going through the NCubeManager, leaving the headSha1 field null on that branch.  UpdateBranch detects this and Fast-Forwards the branch by simply updating the HEAD SHA-1 on the branch to be the same as the HEAD SHA-1.
  * Restore cube now adds the restored cube to the cache.  This may change in the future, as the n-cube-editor should not really be using the NCubeManager's cache, only a runtime n-cube instance should. 
* 3.3.12 
  * Removed looping-style APIs from persister (it should be focused on atomic changes) and moved that logic to the Manager so that all persisters leverage that code. These were the updateBranch (now updateCube), commitBranch (commitCube), rollbackCube (now rollbackCube).
  * Simplified coordinate names for columns that have a 'name' meta-property as they appear in a 'delta' difference description.
  * Made `NCube.getCoordinateFromColumnIds()` public.
  * Made some read-only getter APIs on `ApplicationID` public.
* 3.3.11
  * Bug fix: NPE was occurring when attempting to check two n-cubes for conflicts and the delta was null (non-comparable cubes).
* 3.3.10
  * Bug fix: Created, deleted and then restored cubes were incorrectly showing as conflicts, when there was no original head cube.
  * Bug fix: When choosing 'Accept Mine' in merge conflict resolution, the code was incorrectly pushing the branch cube to head.  Instead, it should have copied the head SHA1 to the branch so that it was updated for commit-overwrite on future commit.
  * Bug fix: NPE occurring when `Groovy Templates` (with empty content) were being scanned for cube-name references.  This happened during searching the cell content for cube references. Fixed.
  * Bug fix: NPE when computing SHA1 of column that had null value.  Granted, only the Default column should ever have a null, but to prevent NPE, null is converted to "" before .toString() for SHA1.
* 3.3.9
  * Bug fix: `HtmlFormatter` could throw an NPE when encoding the content of a cell.
* 3.3.8
  * Enhancement: Update Branch - no longer throws a BranchMergeException when there is a conflict.  Instead a Map is returned with keys of 'updates', 'merges', and 'conflicts'.  The 'updates' and 'merges' are now committed.  The conflicts are not committed and will therefore show up each time you run Update Branch until each one is resolved.
  * Enhancement: Rule condition parsing improved so that a condition on an 'expression' Axis can be passed in with the notation url|http://foo.bar.baxz.  The 'url' prefix is recognized and used to indicate that the subsequent text is a URL, not expression code.  Similarly, the prefix 'cache' can be used, which will indicate that the expression should be marked as cached.  Both 'url' and 'cache' can be combined --> url|cache|com/foo/bar/baz.groovy.  The order of 'url' or 'cache' prefix does not matter, and 0, 1, or both can be used. 
  * Bug fix: In the HTML view of an n-cube, rule condition formatting fixed when a rule condition was specified with a URL.  The anchor tag was including both the rule name and the URL (rule name should not have been included in the anchor tag).
  * The rule name in the HTML view is now highlighted in a such a way that the 'name:' text is no longer needed, making the condition look nicer as their is less text.  The rule name is set off from the page with a different background color.
* 3.3.7
  * `GroovyExpression` clears compiled class when cache=true (as it will only be used once).  Useful for cells containing expressions that returns Lists or Maps of data.
  * Added a small amount of padding to left and right side of column headers in the generated HTML.
  * Template API - increased APIs available to code running in `GroovyTemplate` replacement sections, e.g. `${ code }` and `<% code %>`.  APIs for `getCube()`, `getAxis()`, `getColumn()` as well as all Cedar Software APIs are imported so they do not need to be imported or qualified in your code. 
  * Bug fix: When an expression ended with '@foo[:]' and had another line of code below it, the preprocessor code dropped the newline causing this code not to compile.  The only work around was to add a semi-colon for the line.  This has been fixed.
  * Bug fix: `ContentCommandCell` now sets followRedirects flag (honors HTTP 301 / HTTP 302 redirect requests).
* 3.3.6
  * Restored Oracle specific code to allow for case-insensivity when comparing n-cube names.
* 3.3.5
  * Restore Oracle to it's default (case-sensitive) state.  This is temporary until the session-based case-insensitivity is introduced.
* 3.3.4
  * Fixed Oracle bug where name wasn't getting lowered correctly inside `NCubeJdbcPersister`
* 3.3.3
  * Default n-cube (table) level value - the default value can be a Groovy lookup expression, specified by URL or value, cache / not cached, etc.  The same value types as a cell are supported. 
  * Consolidated persister APIs to use search.
  * Updated Persister to be Oracle-aware so that n-cube names are handled case-insensitively.
* 3.3.2
  * Updated `NCubeManager.search()` API to be case-insensitive
* 3.3.1
  * Added API to allow retrieval of specific revision of an n-cube
* 3.3.0
  * Changed all `NCubeManager` APIs that returned `Object[]` containing `NCubeInfoDto`s to instead return `List<NCubeInfoDto>`.
  * Changed all persister APIs that returned `Object[]` containing `NCubeInfoDto`s to instead return `List<NCubeInfoDto>`.
  * Changed `NCubeManager.getAppNames()` and `NCubeManager.getAppVersions()` to return `List<String>` instead of `Object[]`.
  * These changes were necessary to prevent conversion from `List` to `Object[]` from occurring inside the database transaction, holding it open longer than necessary.
* 3.2.1
  * `NCubeReadOnlyPersister.loadCube()` API that took a long cube ID now takes an `NCubeInfoDto` instead, allowing the `NCubeJdbcPersister` to still use the n-cube ID, where as a test read only file persister may used fields from the `NCubeInfoDto` object instead.
* 3.2.0
  * This release adds complete support for branching.  All branch functionality is complete and unit tested, with > 98% code coverage.
  * Merge happens at cell - level - two people can work on the same cube without merge conflict if they change different cells.
  * The branch facility is implemented with the new branching APIs on `NCubeManager` (`createBranch`, `deleteBranch`, `updateBranch`,`merge`, etc.)
  * `NCUBE_PARAMS` is now read as either an environment variable or -D system property as a JSON map.  The keys in this map allow overriding the tenant, application, version, status, or branch.  Override support for other values may be added in the future.  This allows developer testing to switch Apps, verisons, etc., without having to change the `sys.bootstrap` cube.
  * All APIs that take a matching pattern on `NCubeManager` expect  * or ? (match any, or match one).  These are converted internally within the respective persister to yield the expected behavior.
  * Performance: Support for memoization (caching) of `GroovyExpression` results has been added.  If the 'cache' value for an 'exp' (`GroovyExpression`) cell is true, the cell is executed, and the return value is cached (NOTE: The values in the input Map are NOT used as a key for the cached value).
  * Performance: Cubes are stored as compressed `byte[]` (gzip) of JSON when using the JDBC persister.
  * Performance: Cubes are serialized from Streams from the database, reducing the working set memory required when loading a cube.
  * Performance: Removed many instances of 'synchronized' (used for read only cache) and instead using `ConcurrentMap.putIfAbsent()` API.
  * Performance: Failed requests for an n-cube are cached - performance enhancement.
  * Performance: Two database queries reduced to into one query on straight up getCube() call when the cube was not in the cache and needed to be loaded.
  * Performance: Setting/Getting 133,000 cells reduced by a factor of 3 - takes about 1 second on Mac Book Pro 2.4Ghz.  Used to take 3.2 seconds.
  * Internal `Map` containing all cells is now `Map<Set<Long>, Object>` where the key is a set of column identifiers on each axis.  Before it was actual `Column` instances - less flexible.
  * New API: ncube.getPopulatedCellCoordinates().  This returns all cells that actually have values in them.  
* 3.1.7
  * Performance: `NCubeManager.getCube()` - caches failed fetches so that subsequent retries do not hit database again and again.
  * Performance: `NCube.getCell()` - when accessing a non-`CommandCell`, not need to set up the context (`Map` containing `NCube`, `Input`, and `Output`) 
* 3.1.4
  * Range and Set parsing for `Axis` values less picky and much more robust.  Useful when input for these columns are passed in from a GUI.
  * All unit tests are now completely written in Groovy.
  * Any .groovy file that is used internally for the implementation of the library now uses `@CompileStatic` for improved speed.
  * Further development on `GitPersister` (not complete, unaccessible).
* 3.1.3
  * Bug fix: Fixed bug in rule engine where `Boolean.equals()` was being called instead of `isTrue()` - which uses proper Groovy Truth.  This bug was introduced in 3.1.1.
* 3.1.2
  * Bug fix: Tightened up regex pattern match that is used to expand short-hand relative references into `getCell()` calls.  This prevents it from matching popular Java/Groovy annotations in the source code wtihin an expression cell.
  * Started work on `GitPersister`
* 3.1.1
  * Bindings to rule axis with a name is O(1) - directly starts evaluating the named condition.
  * Rule axis now has `fireAll` (versus fire once).  Fire all conditions is the default and what previously existed.  If the `fireAll` property of the `Axis` is set false on a Rule `Axis`, then the first condition that fires, will be the only condition that fires on that axis.
  * `NCubeInfoDto` now includes the SHA1 of the persisted n-cube.
  * bug fix: HTML and JSON formatters handle when the cell contents are a classLoader, as in the case of sys.classpath after it has been loaded.
  * bug fix: rule's with condition of null are now converted to false, allowing the JSON cube that contained such a condition to be loaded.
  * Rule Engine execution performance improvement - evaluation of the current axis to column binding set stops immediately if the rule axis is not bound (for the current condition being evaluated).
  * Many new tests added, including more concurrency tests
  * Moved to Log4J2
* 3.1.0
  * All JUnit test cases converted from Java to Groovy.
  * Improvement in classloader management.  Initially, a classloader per App (tenant, app, version) was maintained.  This has been further refined to support any additional scope that may have been added to the `sys.classpath` cube.  This allows a different URL set per AppID per additional scope like a business unit, for example.
* 3.0.10
  * Attempting to re-use `GroovyClassLoader` after `clearCache(appId)`. Discovered that the URLs do not clear.
* 3.0.9
  * Internal work on classpath management.  Fixing an issue where clearing the cache needed to reset the URLs within the `GroovyClassLoader`.
* 3.0.8
  * Bug fix: Threading issue in `NCubeManager` during initialization.  `GroovyClassLoaders` could be accessed before the resource URLs were added to the `GroovyClassLoader`.
  * Bug fix: `CdnClassLoader` was allowing .class files to be loaded remotely, which 1) is too slow to allow (.class files are attempted to be loaded with HTTP GET which fails very slowly with a 404, and 2) is insecure.  Instead, a future version will allow a 'white-less' of acceptable classes that can be remotely loaded.
* 3.0.6 / 3.0.7
  * Changed `getDeltaDescription()` to return a list of `Delta` objects, which contain the textual difference as well as the location (NCube, Axis, Column, Cell) of the difference and the type of difference (ADD, DELETE, UPDATE).
* 3.0.5
  * Added `getDeltaDescription()` to `NCube` which returns a `List` of differences between the two cubes, each entry is a unique difference.  An empty list means there are no differences.
* 3.0.4
  * Test results now confine all output to the RuleInfo (no more output in the output keys besides '_rule').
  * Formatting of test output now includes `System.out` and `System.err`.  `System.err` output shows in dark red (typical of modern IDEs).
* 3.0.3
  * Added `NCubeInfoDto` to list of classes that are available to Groovy Expression cells, without the author having to import it (inherited imports).
  * Added checks to NCubeManager to prevent any mutable operation on a release cube. Added here in addition to the perister implementations.
* 3.0.2
  * Improved support for reading cubes that were stored in json-io serialized format.
* 3.0.1
  * `NCubeManager` has new API, `resolveRelativeUrl()`.  This API will take a relative URL (com/foo/bar.groovy) and return an absolute URL using the sys.classpath for the given ApplicationID.
  * Bug fix: test data was being cleared when an update cube happened.  The test data was not being copied to the new revision.
* 3.0.0
  * `NCubeManager` no longer has `Connection` in any of it's APIs. Instead a `NCubePersister` is set into the `NCubeManager` at start up, and it uses the persister for interacting with the database.  Set a `ConnectionProvider` inside the `Persister` so that it can obtain connections.  This is in preparation of MongoDB persister support.
  * Cubes can now be written to, in addition to being read from while executing.  This means that n-cube can now be used for transactional data.
  * Caching has been greatly improved and simplified from the user's perspective.  In the past, `NCubeManager` had to be told when to load cubes, and when it could be asked to fetch from the cache.  With the new caching strategy, cubes are loaded with a simple `NCubeManager.getCube()` call.  The Manager will fetch it from the persister if it is not already in it's internal cache.
  * Revision history support added. When a cube is deleted, updated, or restored, an new record is created with a higher revision number.  Cubes are never deleted.  This enabled the new restore capability as well as version history.
  * `NCubeManager` manages the classpath for each Application (tenant, app, version, status).  The classpath is maintained in the `sys.classpath` cube as `List` of `String` paths (relative [resource] entries as well as jar entries supported).
  * `NCubeManager` manages the Application version.  `NCubeManager` will look to the 0.0.0 SNAPSHOT version of the `sys.bootstrap` cube for the App's version and SNAPSHOT. This makes it simple to manage version and status within this single cube.
  * When loading a `GroovyExpression` cell that is specified by a relative URL that ends with .groovy, and attempt will be made to locate this class already in the JVM, as might be there when running with a code coverage tool like Clover.
  * `ApplicationID` class is available to `GroovyExpression` cells.
  * Classpath, Method caches, and so forth are all scoped to tenant id.  When one is cleared, it does not clear cache for other tenants (`ApplicationID`s).
  * Removed unnecessary synchronization by using `ConcurrentHashMap`s.
  * JVM now handles proxied connections.
  * Many more tests have been added, getting code coverage to 95%.
* 2.9.18
  * Carrying ApplicationID throughout n-cube in preparation for n-cube 3.0.0.  This version is technically a pre-release candidate for 3.0.0.  It changes API and removes deprecated APIs.
* 2.9.17
  * Updated CSS tags in Html version of n-cube
  * bug fix: Removed StackOverflow that would occur if an n-cube cell referenced a non-existent n-cube.
  * n-cube names are now treated as case-retentive (case is ignored when locating them, however, original case is retained).
  * Improved unit test coverage.
* 2.9.16
  * Rule name is now displayed (if the 'name' meta-property on column is added) in the HTML.
  * Updated to use Groovy 2.3.7 up from 2.3.4
  * Added more exclusions to the CdnClassLoader to ensure that it does not make wasteful requests.
  * getCubeNames() is now available to Groovy cells to obtain the list of all n-cubes within the app (version and status).
* 2.9.15
  * Added getCube(), getAxis(), getColumn() APIs to NCubeGroovyExpression so that executing cells have easy access to these elements.
  * Added many n-cube classes and all of Java-util's classes as imports within NCubeGroovyExpression so that executing cells have direct access to these classes without requiring them to perform imports.
* 2.9.14
  * Required Scope and Optional Scope supported added.  Required scope is the minimal amount of keys (Set<String>) that must be present on the input coordinate in order to call ncube.getCell().  The n-cube meta property requiredScopeKeys can be set to a Groovy Expression (type="exp") in order to return a List of declared required scope keys.  Optional scope is computed by scanning all the rule conditions, and cells (and joining to other cubes) and including all of the scope keys that are found after 'input.'  The required scope keys are subtracted from this, and that is the full optional scope. Calls to ncube.setCell() need only the scope keys that the n-cube demands (values for Axes that do not have a Default column and are not Rule axes).  The declared required scope keys are not required for setCell(), removeCell(), or containsCell().
  * The 'RUN' feature (Tests) updated to use custom JSON written format, insulating the code from changes.
  * The 'RUN' feature obtains the Required Scope using the new Required Scope API.
* 2.9.13
  * The sys.classpath n-cube (one per app) now allows processing for loading .class files
  * Bug fix: not enough contrast between text URLs and background color on expression cells using URL to point to code.
* 2.9.12
  * Groovy classes from expression and method cells are compiled in parallel.
* 2.9.11
  * output.return entry added to output Map when getCell() / getCells() called.  The value associated to the key "return" is the value of the last step executed.  If it is a table of values, it is the value that was accessed.
* 2.9.8-2.9.10
  * Improvements in HTML display when a cell (or Column) has code in it.
* 2.9.7
  * Bug fix: Axis.updateColumns() should not have been processed (it is 'turned' on / off at Axis level).  This caused cells pointing to it to be dropped when the columns were edited.
* 2.9.6
  * The n-cube API that supports batch column editing (updateColumns()) has been updated to support all the proper parsing and range checking.
  * The HTML n-cube has been updated to include data-axis tags on the columns to support double-click column editing in NCE.
  * The top column row supports hover highlight.
* 2.9.5
  * SHA1 calculation of an n-cube is faster using a SHA1 MessageDigest instance directly.
  * Consolidated JsonFormatter / GroovyJsonFormatter into JsonFormatter.
  * Code moved from JsonFormatter to CellType Enum.
  * RuleInfo now a first-rate class. Dig into it (found on output map of getCell()) for rule execution tracing.
* 2.9.4
  * Rule execution tracing is complete, including calls to sub-rule cubes, sub-sub-rule cubes, etc.  It includes both 'begin>cubeName' and 'end>cubeName' markers as well as an entry for all rules that executed (condition true) in between.  If other rule cubes were called during rule execution, there execution traces are added, maintaining order.  The number of steps execution for a given rule set is kept, as well as all column bindings for each rule (indicates which columns pointed to the rule executed).
  * n-cube sha1() is now computed when formatted into JSON.  It is added as a meta-property on n-cube.  The SHA1 will be used along with NCE to determine if an n-cube has changed (basic for optimistic locking).
  * APIs added to generate test case input coordinates for all populated cells.
  * Improved HTML formatting for display in NCE (eventually NCE will do this in Javascript, and the JSON for the n-cube only will be sent to the client).
  * Code clean up related to formatting values and parsing values.
  * NCubeManager support for ApplicationID started, but not yet complete.
  * NCubeManager support for MongoDB started, but not yet complete.
  * MultiMatch flag removed from n-cube.  If you need multi-match on an axis, use a Rule axis.
* 2.9.3
  * SET and NEAREST axis values are now supported within Axis.convertStringToColumnValue().  This allows in-line editing of these values in the n-cube editor.
  * Many more tests added getting line coverage up to 96%.
  * NCube.setCellUsingObject() and NCube.getCellUsingObject() APIs removed.  Instead use NCube.objectToMap, and then call getCell() or getCells() with that Map.
* 2.9.2
  * jump() API added to expression cells.  Call jump() restarts the rule execution for the currently executing cube.  Calling jump([condition:ruleName, condition2:ruleName2, ...]) permits restarting the rule execution on a particular rule for each rule axis specified.
  * rule execution: If a rule axis is specified in the input coordinate (it is optional), then the associated value is expected to be a rule name (the 'name' field on a Column).  Execution for the rule axis will start at the specified rule.
  * Added new API to n-cube to fetch a List containing all required coordinates for each cell.  The coordinates are in terms of variable key names, not column ids.  This is useful for the n-cube Editor (GUI), allowing it to generate the Test Input coordinates for any cube.
  * N-cube hashcode() API was dramatically simplified.
  * Updated to use json-io 2.7.0
* 2.9.1
  * Added header 'content-type' for when CDN files are loaded locally from a developer's machine.  Providing the mime-type will quiet down browser warnings when loading Javascript, CSS, and HTML files.
  * Added new loadCubes() API to NCubeManager. This permits the caller to load all cubes for a given app, version, and status at start up, so that calls to other n-cubes from Groovy code will not have to worry about the other cubes being loaded.
  * Deprecated [renamed] NCubeManager.setBaseResourceUrls() to NCubeManager.addBaseResourceUrls().  It is additive, not replacing.
  * NCubeManager, Advice, Rules, and Axis tests have been separated into their own test classes, further reducing TestNCube class.
* 2.9.0
  * Bug fix: HTTP response headers are now copied case-insensitively to CdnRouter proxied HTTP response
  * New CdnDefaultHandler available for CDN content routers which dynamically adds logical file names to the CDN type specific routing cache.
* 2.8.2
  * Bug fix: CdnRouter now calls back to the CdnRoutingProvider on new API, doneWithConnection(Connection c) so that the provider knows that it can close or release the connection.
* 2.8.1
  * Bug fix: Exception handler in CdnRouter was chopping off the stack trace (only error message was getting reported).
  * Test case added for the case where an n-cube modifies itself from within execution of getCell().  The example has an axis where the cell associated to the default Column on an axis adds the sought after column.  It's akin to a Map get() call that does a put() of the item if it is not there.
* 2.8.0
  * Rule Execution: After execution of cube that had one or more rule axes (call to getCells()), the output Map has a new entry added under the "_rule" section, named "RULES_EXECUTED".  This entry contains the names (or ID if no name given) of the condition(s) and the return value of the associated statement. More than one condition could be associated to a statement in the case of a cube with 2 or more rule axes.  Therefore the keys of the Map are List, and the value is the associated statement return value.
  * Rule Execution: A condition's truth (true or false) value follows the same as the Groovy language.  For details, see http://www.groovy-lang.org/semantics.html#Groovy-Truth
  * Java 1.7: Template declarations updated to Java 1.7 syntax (no need to repeat collection template parameters a 2nd time on the RHS).
* 2.7.5
  * Added ability to turn Set<Long> into Map<String, Object> coordinate that will retrieve cell described by Set<Long>.  Useful for n-cube editor.
* 2.7.4
  * Bug fix: reloading n-cubes now clears all of its internal caches, thereby allowing reloading Groovy code without server restarts.
  * Bug fix: NCubeManager was not rethrowing the exception when a bad URL was passed to setBaseResourceUrls().
  * Bug fix: If a URL failed to resolve (valid URL, but nothing valid at the other end of the URL), an NPE occurred.  Now an exception is thrown indicating the URL that failed to resolve, the n-cube it resided within, and the version of the n-cube.
* 2.7.3
  * Added GroovyClassLoader 'file' version so that the .json loaded files do not need to call NCubeManager.setUrlClassLoader()
* 2.7.2
  * New API added to NCubeManager, doesCubeExist(), which returns true if the given n-cube is stored within the persistent storage.
  * HTML-syntax highlighting further improved
* 2.7.1
  * Dynamically loaded Groovy classes (loaded from URL), load much faster.
  * The HTML representation of n-cube updated to differentiate URL specified cells and expression cells, from all other cells.  Very basic syntax highlighting if you can call it that.
* 2.7.0
  * New capability: key-value pairs can be added to n-cube, any axis, and any column.  These are picked up from the JSON format or set via setMetaProperty() API.  This allows you to add additional information to an ncube, it's axis, or a column, and it will be stored and retrieved with the n-cube and can be queried later.
  * New capability: NCubeManager has a new API, setUrlClassLoader() which allows you to set a List of String URLs to be added to the Groovy class path that is used when a class references another class by import, extends, or implements.  The URL should point to the fully qualified location up to but just before the code resource (don't include the /com/yourcompany/... portion).
  * New capability: n-cube can be used as a CDN router.  Used in this fashion, fetches to get content will be routed based on the scope of the cube used to route CDN requests.  In order to use this feature, it is expected you have a servlet filter like urlRewrite from Tuckey, which will forward requests to the CdnRouter class.  Furthermore, you need to set up a CdnRouterProvider.  See the code / comments in the com.cedarsoftware.ncube.util package.
* 2.6.3
  * CdnUrlExecutor updated to handle Classpath for resolving URL content (in addition to the existing HTTP support).
* 2.6.2
  * GroovyShell made static in GroovyBase.  GroovyShell is re-entrant.  The GroovyShell is only used when parsing CommandCell URLs to allow for @refCube[:] type expansions.
* 2.6.1
  * Refactor CommandCell interface to have fewer APIs.
  * Bug fix: null check added for when 'Command Text' is empty and attempting search for referenced cube names within it.
* 2.6.0
  * An Executor can be added to a call to getCell(), getCells() where the Executor will be called instead of fetching the cell.  The defaultCellExecutor will execute the cell as before.  It can be overridden so external code can be executed before the cell is returned or after it is executed.
  * runRuleCube() API added to the NCubeGroovyExpression so that a rule can run other rules in other cubes.
  * Potential concurrency bug fixed if the URL: feature of an n-cube was used, and the cell content was not cached.
* 2.5.0
  * Advice can be specified to cube and method name, using wildcards.  For example, `*Controller.save*()` would add the advice to all n-cube Controller classes methods that start with `save`.
  * `containsCellValue()` API added to NCube.  This will return `true` if, and only if, the cell specified by the coordinate has an actual value located in it (defaultCellValue does not count).
  * `containsCell()` API changed.  It will return `true` if the cell has a value, including the defaultCellValue, if it is not null.
  * Both `containsCell()` and `containsCellValue()` throw `CoordinateNotFoundException` if the specified coordinate falls outside the n-cube's defined hyper-space.
  * New public API added to Axis, `promoteValue(AxisValueType type, Comparable value)`.  If the value passed in (e.g. an int) is of the same kind as AxisValueType (e.g. long) then the returned value will be the the larger AxisValueType (long in this example).  If the `valueType` is not of the same basic nature as `value`, an intelligent conversion will be done.  For example, String to Date, Calendar to Date, Date to String, Long to String, Integer to String, String to BigDecimal, and so on.
  * When a Rule cube executes, the output map always contains an `_rule` entry.  There is a constant now defined on NCube (`RULE_EXEC_INFO`) which is used to fetch this meta-information Map.  A new Enum has been added, `RuleMetaKeys` which contains an enum for each rule-meta information entry in this Map.
* 2.4.0
  * Advice interface added.  Allows before() and after() methods to be called before Controller methods or expressions are called.  Only expressions specified by 'url' can have advice placed around them.
  * NCube now writes 'simple JSON' format.  This is the same JSON format that is used in the test resources .json files.  NCubes stored in the database are now written in simple JSON format.  This insulates the format from member variable changes to n-cube and its related classes.
  * Expression (Rule) axis - now supports default column.  This column is fired if no prior expressions fired.  It is essentially the logical NOT of all of the expressions on a rule axis.  Makes it trivial to write the catch-if-nothing-fired-condition.
  * Expression (Rule) axis - conditions on Rule axis can now be specified with URL to the Groovy condition code.  This allows single-step debugging of lengthy conditions.
  * URL specified commands can use res:// URLs for indicating that the source is located within the Java classpath, or http(s).
  * URL specified commands can use @cube[:] references within the URL to allow the hostname / protocol / port to be indicated elsewhere, insulating URLs from changing when the host / protocol / port needs to be changed.
  * NCube methods and expressions specified by URL can now be single-stepped.
  * In the simple JSON format, type 'array' is no longer supported.  To make a cell an Object[], List, Map, etc., make the cell type 'exp' and then specify the content in List, Map, Object[], etc.  For an Object[] use "[1, 2, 3] as Object[]". For a List, use "['This', 'is', 'a list']".  For a Map, use "[key1:'Alpha', key2:'Beta']"
  * Expression cells or controller methods that have identical source code, will use the same Groovy class internally.  The source code is SHA1 hashed and keyed by the hash internally.
* 2.3.3
  * RenameNCube() API added to NCubeManager.
  * The regex that locates the relative n-cube references e.g. @otherCube[x:val], improved to no longer incorrectly find annotations as n-cube references.
  * Levenshtein algorithm moved to CedarSoftware's java-util library. N-cube already had a dependence on java-util.
* 2.3.2
  * HTML formatting improved to handle all cell data types
  * Parse routine that fetches n-cube names was matching too broad a string for n-cube name.
* 2.3.1
  * Date axis be created from, or matched with, a String that passed DateUtilities.parseDate().
  * String axis can be created from, or matched with, a Number instance.
  * Axis.promoteValue() has been made public.
* 2.3.0
  * Groovy expression, method, and template cells can be loaded from 'url' instead of having content directly in 'value' field.  In addition, the 'cacheable' attribute can be added.  When 'true', the template, expression, or method, is loaded and compiled once, and then stored in memory. If 'cacheable' attribute is 'false', then the content is retrieved on each access.
  * Within the url, other n-cubes can be referenced.  For example, `@settings[:]/html/index.html`.  In this example, the current input coordinate that directed access to the cell containing the URL reference, is passed as input to the referenced n-cube(s).  This allows a 'settings-type' n-cube to be used to keep track of actual domains, ports, contexts, etc., leaving the URLs in all the other cubes not needed to be changed when the domain, port, etc. is changed.
* 2.2.0
  * Axis update column value(s) support added
  * NCubeInfoDto ncube id changed from long to String
  * NCubeManager now caches n-cube by name and version, allowing two or more versions of the same named n-cube to be loaded at the same time.  Useful in multi-tenant environment.
  * NCube has the version it was loaded from 'stamped' into it (whether file or disk loaded). Use n-ube's getVersion() API to retrieve it.
* 2.1.0
  * Rule conditions and statements can stop rule execution.  ruleStop() can be called from the condition column or from a Groovy expression or method cell.
  * Output Map is written to in the '_rule' key of the output map, which is a Map, with an entry to indicate whether or not rules where stopped prematurely.  In the future, other useful rule execution will be added to this map.
  * id's specified in simple JSON format can be long, string, double, or boolean. Allows aliasing columns to be referenced by cells' id field.
  * HTML formatting code moved into separate internal formatters package, where other n-cube formatters would be placed.
* 2.0.1
  * 'binary' type added to simple JSON format.  Marks a cell to be returned as byte[].  'value' should be set to hex digits 'CAFEBABE10', or the 'url' should be set to point to location returning binary content.
  * 'cacheable' flag added to 'string' and 'binary' cells (when specified as 'url').  If not specified, the default is cacheable=true, meaning that n-cube will fetch the contents from the URL, and then hold onto it.  Set to "cacheable":false and n-cube will retrieve the content each time the cell is referenced.
* 2.0.0
  * Initial version<|MERGE_RESOLUTION|>--- conflicted
+++ resolved
@@ -1,14 +1,11 @@
 ### Revision History
-<<<<<<< HEAD
-* 4.1.29-SNAPSHOT
+* 4.2.0
   * Bug fix: Updated sha1 algorithm for an issue with symmetrical cubes. Application property is required to set running sha1 version until we can convert the records in our DB.
-=======
 * 4.1.30
   * `NCube.mapReduce()` - If input is bound to the axis marked as the rowAxis (on the input map), then the columns on the rows axis will be matched to it - either directly by value (meaning only 0 or 1 row will be returned) or a Collection can be bound to the row axis, in which the only rows considered for `mapReduce()` must also be in the `Collection`.  If nothing is bound to the rowAxis on input, then all rows will be attempted to be matched. Supplied by Greg Morefield.
 * 4.1.29
   * `@PostConstruct` added to `NCubeConfiguration` to set compiled cache directories, acceptedDomains, and max stack size string after Spring intialize.  These were getting set too soon in the app start up phase preventing consuming apps from properly using their values.  Fix provided by Greg Morefield.
   * Bug fix: `NCubeRuntime.prepareCube()` was caching the `NCube` before applying advices, allow another thread to pull an `NCube` from the cache before the advices were applied.  Fix provided by Greg Morefield. 
->>>>>>> 4dd981a6
 * 4.1.28
   * Removed `String.join()`, which is Java 8 functionality, from `GroovyExpression` and replaced it with Guava's `Joiner` so that consumers using `<classifier>jre7</classifier>` can use NCube.
   * Bug fix: Updated `NCube.createStubCube()` so it doesn't try to delete columns reference axes. Reference axes on "stub NCubes" will now contain all columns. Non-reference axes continue to have no columns.
