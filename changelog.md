### Revision History
* 4.1.28-SNAPSHOT
<<<<<<< HEAD
  * Bug fix: Updated sha1 algorithm for a found issue with rainbow pairs. Application property is required to set running sha1 version.
=======
  * Removed `String.join()`, which is Java 8 functionality, from `GroovyExpression` and replaced it with Guava's `Joiner` so that consumers using `<classifier>jre7</classifier>` can use NCube.
>>>>>>> 853b6d84
  * Bug fix: Updated `NCube.createStubCube()` so it doesn't try to delete columns reference axes. Reference axes on "stub NCubes" will now contain all columns. Non-reference axes continue to have no columns.
  * Cleaned up `NCubeJdbcPersister.createCube()`
* 4.1.27
  * `NCube.mapReduce()` allows any number of dimensions (one must act as the 'where' axis).
  * `NCube.mapReduce()` takes new 'options' `Map` where the additional arguments are passed.  
  * Consumed java-util 1.34.0
* 4.1.26
  * Add `NCube.hyperMapReduce` that allows mapReduce with multiple unknown axis values.
  * Add global menu `sys.menu.global` in `sys.app` which provides a template for all apps across the system. Application-specific menus override properties of the global menu.
  * Bug fix: During rule execution, the name of the rule column is placed on input.  When a rule references another cell via `use()`, `at()`, or `go()` this will ensure that the appropriate rule is executed.
* 4.1.25
  * Bug fix: `NCubeRuntime.isCached()` (just added) was giving incorrect results.  Test and fix added.
* 4.1.24
  * Enhancement: `NCube.getCells()` API added to support *Values* mode (default is *Formulas* mode).
  * Enhancement: `NCubeRuntime.isCached()` API added to allow testing whether an n-cube is cached.  Useful in unit tests. 
* 4.1.23
  * Enhancement: `NCube.mapReduce()` now allows a defaultValue to be passed in (similar to `getCell()`), and the execution stack is maintained just like `getCell()`, and axes with default columns do not need to have input bound to them.
  * Moved search logic from `NCubeController` to `NCubeRuntime`.
  * Disallow search closure from NCE server.
  * Storage server can cache for the life of one operation to prevent the same cubes being loaded from reference axes.
  * Bug fix: Fix issues with default cell url and default values on default columns in NCube.fromSimpleJson.
  * Bug fix: Tests were not merged if the branch cube was changed.
  * `create_hid` on database records when copying branches now shows current user instead of copied user id.
  * Accepted domains for the CdnClassLoader is now an application property instead of part of `NCUBE_PARAMS`.
  * Made transitive dependency on logback, optional in pom.xml.  This will stop the dependency from become a dependency to those who consume n-cube as a library.
  * Improved speed when parsing cells
* 4.1.22
  * `NCube.fromSimpleJson(inputStream)` has been sped up by about 33% and uses much less memory when loading an n-cube.
  * Replaced a few `search()` calls with `doCubesExist()`.
  * Added ability to define advice for an app using `sys.advice` cube.
* 4.1.21
  * Bug fix: Return `null` from deprecated `NCubeController` methods `getCubeRawJson()` and `getCubeRawJsonBytes()` when `NCube` does not exist.
  * Added better exception and error message for invalid reference axes and transforms.
  * Added `NCubeController.getUrlContent()` to resolve issues viewing files on the CDN.
  * Sped up `NCube` parsing and formatting.  Technique 1) using casting instead of 'as' when LHS is known, 2) Using Map's of Closures instead of if-else or swtich statments where the decision variable is a String, and 3) Sped up `NCube.ensureFullCoordinate()` by converting code that was performing as X * Y to X + Y iterations. 
* 4.1.20
  * Enhancement: Removed cube data from `NCubeInfoDto` for searches that did not specifically request the `SEARCH_INCLUDE_CUBE_DATA` option.
* 4.1.19
  * Added Java 7 compatible jar. To use as a dependency, add `<classifier>jre7</classifier>`.
  * Bug fix: PR Notes now work for Commit
  * Enhancement: Content search uses less CPU and RAM
  * Enhancement: Added optional limiting clauses to specific SQL queries
* 4.1.17/4.1.18
  * Enhancement: Allow notes on pull requests that are tied to revision history.
  * Enhancement: Allow a `Closure` to be sent as a search option when retrieving records from the database in order to eliminate the need to return to the database to perform additional processing.   
  * Enhancement: APIs that returned `NCube` now return a `Map` with entries like appId, bytes, cubeName, sha1, testData. The old APIs are now `@Deprecated`
  * Enhancement: Added `deleteApp` API only for sys admins to remove apps that have no released version.
  * Pushed work being done in `NCubeController` methods `promoteRevision()`, `fetchJsonRevDiffs()` and `fetchJsonBranchDiffs()` to `NCubeManager`.
  * Removed unnecessary `NCubeJdbcPersister.loadCube()` method in lieu of `search()`
  * Removed unnecessary regex wildcard characters that match JSON.
  * Bug fix: Inline `GroovyExpressions` did not recognize `import static` statements in regex.
* 4.1.16
  * Enhancement: Updated `NCubeRuntime.clearCache()` to take a second argument `Collection<String>` of NCube names which defaults to null. Passing null retains previous functionality, whereas passing NCube names will only evict the specified NCubes from the cache.
  * Consumed json-command-servlet 1.8.2
* 4.1.15
  * Enhancement: Added `NCubeManager.isSysAdmin()` to allow global admin permissions.
  * Enhancement: Cache admin/sysAdmin permissions to eliminate frequent calls.
  * Enhancement: SQL queries in `NCubeJdbcPersister` methods `doCubesExist()`, `getAppNames()`, `getVersions()`, and `getBranches()` sped up by matching sys.info cube name exact, not using `LOWER()`. 
  * Updated permissions cache time-to-live (TTL) from 2 to 3 minutes. 
  * Bug fix: Fix `NCubeManager.fastCheckPermissions()` to not load cubes when permissions are already cached.
  * Bug fix: Catch `BranchMergeException` during `NCubeManager.mergePullRequest()`, obsolete the pull request and re-throw the exception.
  * Bug fix: Admin could be cached before test setup permissions cubes properly.
* 4.1.14
  * Enhancement: Improved error handling when comparing a cube against a branch where it does not exist.
  * Enhancement: Added `ApplicationID.asBootVersion()` to avoid repetition.
  * Bug fix: `NCubeManager.mergePullRequest()` handles merge exceptions by obsoleting the pull request within the transaction boundary.
  * Bug fix: Test updated metaproperty was changing even when test data was not updated.
  * Bug fix: `NCubeManager.generatePullRequestHash()` was not using `runSystemRequest()` for one of its calls, forcing a failure when making tx cubes unreadable.
  * Removed all remaining references and support of using transforms with a method axis.
  * Enhancement: Consumed json-command-servlet 1.8.0 which provides faster response serialization and uses less memory during the process. 
* 4.1.13
  * Enhancement: `JsonHttpProxy` connects the `HttpClient's` inputStream directly to `JsonReader` so that construction of objects from JSON begins immediately as data arrives.
  * Enhancement: Improved performance of `NCubeJdbcPersister.doCubesExist()` by including sys.info in where clause
  * Bug fix: Added `createSysInfoCube()` to `pullToBranch()` in `NCubeJdbcPersister`
* 4.1.12
  * Updated to consume json-command-servlet 1.7.1
* 4.1.11
  * Updated to consume json-command-servlet 1.7.0
* 4.1.10
  * Removed `LOG` static member from `NCubeGroovyExpression` as it conflicts with existing, derived classes.
* 4.1.9
  * Added `StandardHttpRequestRetryHandler` to `JsonHttpProxy` to handle retrying `HttpNoResponseException` due to client connection being stale.
  * Increased default value from 6 to 100 for client side HTTP connection pool used by `JsonHttpProxy`.
  * To reduce memory usage, removed code that created servlet session.  It was doing this only to track connected users, not store session data.
  * Added `LOG` to `NCubeGroovyExpression`.
  * Bug fix: Release process inhibited by `copyBranch()` not allowing HEAD for target
* 4.1.8
  * NCE timeout to NCUBE updated to wait 420 seconds max, instead of the default 30 seconds.
  * JDBC Query Timeout changed to 300 seconds, up from default of no timeout.
  * `NCubeRuntimeClient.getJson()` now calls the backend `getCubeRawJsonBytes()` API.
  * Updated `ncube-beans.xml` to order parameters of `JsonHttpProxy` correctly.
  * Performance: Remove superfluous persister calls in `mergeCubesIfPossible`
* 4.1.7
  * Performance: createCube() / updateCube() now pass gzipped byte[] to storage server.
* 4.1.6
  * Performance: The `NCube` storage server now ships `NCubes` to the NCE server in compressed `byte[]` form. Reduces CPU load on `NCube` storage servers.
* 4.1.5
  * Enhancement: Added better logging around jdbc connections and more jdbc connection information to `NCubeController.health()`
  * Bug fix: Shallow branch copy failed when cube was changed then changed back in a later revision.
  * Bug fix: Copy branch would not return the correct error message if target branch already existed.
  * Bug fix: `ApplicationID.validateBranchIsNotHead()` did not match lowercase `head`. 
* 4.1.4
  * Switched to using Spring's `FastByteArrayOutputStream` (no synchronized, fast access to internal `byte[]`) instead of JDK's `ByteArrayOutputStream`.
* 4.1.3
  * Consumed java-util 1.29.0
  * Consumed json-command-servlet 1.6.5
* 4.1.2
  * Enhancement: Added support for compressed HTTP POST data
  * Consumed json-command-servlet 1.6.4
* 4.1.1
  * Enhancement: Cube filter search uses regex instead of converting JSON to map.
  * Consumed json-command-servlet 1.6.3
* 4.1.0
  * The `NCube` cache in the `NCubeRuntime` environment only caches a cube if it has never been added (in the current session). Before, if a cube was loaded subsequently, the cache entry was updated.  From a runtime client point of view, they should not be working with n-cubes that are changing.  If they need to accept updates or changes, then the client can call the `NCubeRuntime.clearCache()` API.
  * Increased the time the execution thread will wait to obtain the per-cell lock before it can dynamically compile a cell.  Value increased from 10 seconds to 60 seconds.
* 4.0.24
  * Added `use()` API to `NCube` and `NCubeGroovyExpression`.  This API allows the user to point a cell to another cell, which is then fetched, but executed in the input context of the calling cell.  This allows creating reference cells that can be re-used.  Often these are placed on Default columns, or an `NCube` can be created with reference cells in it, and other cells can `use()` these reference cells (again their input will be used when calling the other cell).
  * Bug fix: `getReferenceAxes()` and `updateReferenceAxes()` would fail when cubes could not be loaded due to invalid references.
  * Bug fix: contains search would not return anything if an invalid reference axis was encountered.
* 4.0.23
  * Introduced hidden sys.info n-cube in all n-cube applications. This n-cube will help speed up queries used by `NCubeController` methods `getAppNames()`, `getVersions()` and `getBranches()`. 
* 4.0.22
  * Enhancement: Added reliable method to obtain n-cube and n-cube-editor versions
* 4.0.21
  * Enhancement: Included n-cube-editor version number in `NCubeController.health()`
  * Enhancement: Release cubes and version no longer require a new SNAPSHOT to be made.
  * Enhancement: `NCube` cache within `NCubeRuntime` is now refreshed such that cubes marked with `evict=false` (also `sys.classpath`) will no longer be evicted.  Set `application.properties` entry `ncube.cache.refresh.min=75`, for example, to refresh every 75 minutes.  The interval should be less than the duration (typically about 1/3 of the duration.) 
  * Separated out server stats from `NCubeController.heartBeat()` into `NCubeController.health()`
  * Updated `JsonHttpProxy` constructor to take `org.apache.http.HttpHost` parameter instead of individual hostname, port, scheme parameters in order to construct the `HttpHost`
  * Bug fix: `sys.branch.permissions` not being created when creating branch in sys boot version.
  * Bug fix: A new column would lose any metaproperties associated with it on merge / update.
  * Bug fix: Custom sys.menu would not open properly when viewing a released version.
  * Bug fix: Read default Spring configuration properties correctly
* 4.0.20
  * Bug fix: Updated `NCube.convertExistingAxisToRefAxis()` to not throw NPE when axis and axis to reference do not have any overlapping columns
  * `NCube` stack traces, when listing the coordinate, only show the first 'n' characters of the value (default 1000 - can be overridden in `application.properties`). 
* 4.0.19
  * Consumed json-command-servlet 1.5.4
  * Enhancement: Handle non-json responses from REST calls via `JsonHttpProxy`
  * Bug fix: Standardize argument types for permissions checking methods
  * Bug fix: Update `NCube.mapReduce()` to copy input to the execution of the result row fetch 
  * Bug fix: copy branch only records the most recent appId copied from
  * `NCube.mapReduce()` updated to take a `Closure` instead of String for `where` clause.  `Closure` is passed a `Map` of the input and evaluates for each record.
* 4.0.18
  * Enhancement: Create a reference axis from an existing axis
  * Enhancement: mapReduce() - the 'where' parameter (condition test) can be a Closure or a String.
* 4.0.17
  * Added getters for `NCubeRuntimeClient` and `NCubeMutableClient` on `NCubeGroovyExpression`
  * Bug fix: updated property defaults in Spring beans configuration
  * NCube with METAPROPERTY_TEST_DATA now has same SHA-1 as with no test data.
* 4.0.16    
  * Added methods to `NCubeController` that were previously added to runtime and mutable interfaces. Added test to ensure that methods added to interfaces are also added to the controller in the future.
  * Updated `NCubeManager` exception messages with more information
  * Enhancement: Add default, sorted, and fireAll to `addAxis`
  * Test Enhancement: Updated tests to use an embedded Tomcat container for remote urls, replacing `files.cedarsoftware.com`
    * This allows tests to be executed without being connected to a network
    * If the entry `ncube.tests.baseRemoteUrl=http://remote.site.com` is set in `application.properties`, the tests will run against that site instead of the embedded container
  * Bug fix: Merging a pull request with a new cube with an axis reference after other references were updated in HEAD could cause reference version mismatch in HEAD.
  * Performance: Compiling is slightly faster - code that builds class around user's statement block improved.
  * Consumption as a library for a Springboot app simplified.  Overrideable options are easily overridden in the consuming Springboot app's application properties.  All properties start with 'ncube' and modern IDEs will actually suggest available properties when editing the consuming application's `application.properties` file.   
* 4.0.15
  * Bug fix: Updated version fetching code
  * Updated n-cube related application properties to be prefixed with ncube.*
* 4.0.14
  * Added n-cube version to `NCubeController.heartBeat()`
  * Bug fix: Removed "Content-Length" header in `JsonHttpProxy`. Added `ncube.proxy.headersToRemove` application.property in case other headers need to be removed.
  * Bug fix: Removing the last `NCubeTest` on an `NCube` would not save properly.
* 4.0.13
  * L3 Cache support - dynamically compiled script classes are cached in an L3 cache. The L3 cache survives server restarts and allows the JVM to load already compiled classes without requiring the compilation step.
    * Usage: In the `application.properties` file, if the entry `ncube.classes.dir=/x/y/classes` is set, the L3 cache is activated and compiled scripts will be stored here.
    * If the entry `ncube.sources.dir=/x/y/source` is found, then the generated Groovy source will be written to the path specified.
    * In an upcoming release, the L3 CacheManager will overrideable, allowing alternative storage like Redis, SQL, etc.
* 4.0.12
  * Bug fix: Check for `ncubeManager` bean before trying to set userId on it
* 4.0.11
  * Performance fix: removed Upper() from SQL statements on SHA-1 columns.
  * Added `NCube.mapReduce()` API.  Filter rows of an n-cube.  Use this API to fetch a subset of an n-cube, similar to `SQL SELECT`.
* 4.0.10
  * Separated out server.port property. Renamed server.* properties for `JsonHttpProxy` to target.*.
  * Added `NCubeTest` as part of `DeltaProcessor`.
  * Added `loadCubeWithTests` to get both the cube and its tests together.
  * Removed `saveTests` from `NCubeManager`; this is now wrapped into `updateCube` in the persister.
  * Bug fix: Reference Axes not get checked properly on pull request merge vs straight commit branch.
  * Added appId to a couple `InvalidCoordinateExceptions` for more clarity in logs
  * Some system requests override user-based permissions, focused mainly around pull requests.
* 4.0.9
  * Bug fix: Separated `checkPermissions()` and `checkMultiplePermissions()` from overridden API to two distinct APIs.
* 4.0.8
  * Bug fix: no longer need branch permissions to merge a pull request from that branch.
  * Bug fix: check permissions for multiple permissions now only makes one server call.
* 4.0.7
  * Add ability to get and run all tests for an app.
  * Add username to all persister methods.
  * Equivalent primitive values (including Strings and Dates) are folded into one instance (interned) for cells and column values.
* 4.0.6
  * Removed Oracle jdbc driver dependency
  * Removed explicit spring dependencies in pom.xml that are consumed transitively via spring-boot-starter-* dependencies
  * Changed log statements for method calls to include 125 (was 50) characters per argument
  * Changed log level from INFO to DEBUG when sys.menu is not found
  * Enhancement: `saveTests` creates a new db record and uses the testUpdated `NCube` metaproperty.
  * Updated `NCube.duplicate()` to include `ApplicationID`
  * Update hsqldb (2.4.0) and mysql (6.0.6) dependencies
* 4.0.5
  * Support mode for json format when getting raw json (json-pretty, json)
  * Update to Spring Boot 1.5.3, Spring 4.3.8, and Groovy 2.4.11
* 4.0.4
  * `NCubeController.commitCube()` was passing an incompatible argument to commitBranch. Fixed bug and added test coverage for commitCube. 
* 4.0.3
  * `NCubeManager.getReferenceAxes()` was incorrectly validating reference versions. 
* 4.0.2
  * Changed `NCubeRuntime.getResourceAsString()` to use Groovy APIs to get stream from Spring Boot executable jar, due to  zipfs execption using regular resource APIs.
* 4.0.1
  * Removed redundant executable flag in pom.xml related to making a spring boot executable jar.
  * Added optional beanName to `NCubeRuntime` constructor
  * Updated pom.xml to create executable jar
  * Bug fix: Removed unnecessary URL encoding in `JsonHttpProxy`  
* 4.0.0
  * Built as a Spring Boot application
  * `NCubeManager` converted from having static APIs to being a Spring injected instance (accessible through interface)
  * Enhancement: Changed way pull request data is accessed for efficiency.
  * Enhancement: Added search options for start and end create date parameters to cut down on cubes searched.
  * Bug fix: `NCubeController` - `promoteRevision` calls `updateCube` directly and `saveJson` loop
  * Bug fix: Update n-cube changed flag during fast-forward based on whether sha1 matches headSha1
* 3.6.17
  * Bug fix: Update n-cube changed flag during fast-forward based on whether sha1 matches headSha1
* 3.6.16
  * Bug fix: Added delta processing for meta-properties on n-cube, axis, and column.
* 3.6.15
  * Bug fix: Batch updating reference axes would remove transforms
* 3.6.13/3.6.14
  * Enhancement: Updated reference axes transforms so they won't execute code on the server (support for transforms that execute code remains)
  * Enhancement: Axis supports a new ValueType (`CISTRING` - case insenstive string)
* 3.6.12
  * Bug fix: Committing merged cube into branch was not resetting the change flag in the case when the n-cube SHA-1 was the same as the HEAD n-cube's SHA-1.
* 3.6.11
  * Bug fix: Duplicate cube was not setting changed flag.
* 3.6.10
  * Bug fix: Merge accept theirs incorrectly setting head_sha1 and changed flag.
* 3.6.9
  * Bug fix: Merge column order delta would overwrite all column changes on the axis.
* 3.6.8
  * Bug fix: Contains search now searches column values for reference axes.
  * Bug fix: Contains search now does not return a result when the text matches only the cube name.
  * Enhancement: Greatly improved speed of getting all reference axes.
  * Enhancement: Added ability for admins of an app to impersonate users to debug user- or group-specific issues.
    * Note: All database transactions use real user for a proper audit trail.
* 3.6.7
  * Enhancement: Easily remove a transform from a reference axis
  * Enhancement: `NCube` serialized through json-io now brings along `ApplicationID`
* 3.6.6
  * Enhancement: Added custom reader and writer for `NCube` when used with json-io.
* 3.6.5
  * Enhancement: Rewrite copy branch in persister to allow a thin copy of branch instead of with full history.
* 3.6.4
  * Enhancement: Create `NCubeConstants`
* 3.6.3
  * Enhancement: Re-ordering of columns on a non-sorted axis are now handled in all cases, API: `DeltaProcessor.getDeltaDescription()` and `NCube.mergeDeltas()`.  Reorder column delta's only show up when there are no outstanding `ADD` or `DELETE` deltas for the same axis.
* 3.6.2
  * Enhancement: Added additional information to the output map - for each call to `ncube.getCell()`, `at()`, or `go()`, if an input coordinate fails to bind to an axis value, and instead bind to the Default column (or completely misses [`CoordianteNotFoundException` case]), the n-cube name, axis name, and input bind-value are added to a list.  This list grows as cells call other cells until it pops-the-stack to the original call.  Use the `RuleInfo.getUnboundAxesList()` and `.getUnboundAxesMap()` to see these values. `RuleInfo.getUnboundAxesList()` shows them in order of occurrence, whereas `.getUnboundAxesMap()` packages this information up by n-cube name and axis name.
* 3.6.1
  * Bug fix: In `VersionControl` - When user modified cube, then deleted it, and there was no change in head, it was being incorrectly marked as a conflict.
  * Bug fix: Fixed bug in self healing code for rule names.
* 3.6.0
  * Columns on a rule axis must have a name.  The name must be unique on the axis.  This is now enforced with an IllegalArgumentException.
  * When a new branch is created, sys.permissions is set to allow UPDATE action by default.  @tpollack 
  * Re-ordering support added for delta/merge.
  * Bug fix: `NCubeManager.updateAxisMetaProperties()` was temporarily not working on a non-reference axis.  Fixed and test added.  @jsynder4 
* 3.5.6
  * Bug fix: When merging updated reference axis, the cells from deleted columns were being attached to the default column if present.
  * Bug fix: When merging reference axis, the column meta-properties were being overwritten from the new column on the updated reference.  Now those properties are brought over, and then the existing meta-properties are overlaid.
  * Bug fix: When merging cells, if the cell was not able to be located by iD (same id on both ncubes), then it was failing to use its old-id to new-id map for locating the cells on the new (transmitting changes) ncube.
* 3.5.5
  * Improved the robustness of `DeltaProcessor.getDelta()`.  Renaming a colum in case only now supported.  @jsnyder4
  * Improved the robustness of `DeltaProcessor.getDeltaDescription()` API.  It handles adding and removing the default column on regular or reference axis, detecting meta-property changes.
  * Improved the robustness of `NCube.mergeDeltas()` API.  It handles applying delta changes in many more cases, and makes attempts to locate target items first by ID, and if not found, by value.
* 3.5.4
  * Enhancement: JDBC statement fetchSize is set before query is executed, and ResultSet uses same value.  Set to 1,000.
* 3.5.3
  * Bug fix: When adding the same reference axis twice or more to an n-cube strange things would happen - due to column IDs not being set differently.  Rare, but sometimes it makes sense to use same reference axis more than once on the same n-cube.
  * Bug fix: Allow the default column to be deleted from a reference axis.
* 3.5.2
  * Enhancement: Rule Orchestration support added.  Rules can orchestrated three (3) new ways in addition to the existing two (*all* or *start with named*).  Note that orchestration is supported for n-cubes with one or more rule axes.  Pass the orchestration argument by associating it to the rule axis name.  In the examples below, the rule axis is named *ruleAxis*
    * Orchestration #1: Example: `.getCell([ruleAxis:['br1', 'br4', 'br7', 'br1'], state:`OH`])` or `.at(...)` will select the named rules in the listed order for execution. The rules are passed in a `Collection<String>` names of the rules.  Each of the selected rules will have their associated conditions run, and if evaluated to `true`, associated statement will be executed.  A rule can be listed more than once and it will execute for each time listed.  The order of the Collection dictates the execution order of the rules.
    * Orchestration #2: Example: `.getCell([ruleAxis: { Axis axis -> List<Columns> columns; ...; return columns}, state:'OH']` will select the rules returned by the passed in `Closure`. The Closure takes one argument, the `Axis`. It is the responsibility of the closure to interact (iterate, filter) the` Axis` for `Column` instances and return those in a `List<Column>`.  A Column can be placed into the List more than once, and in any order.  The returned List is the orchestration order that will be used for executing the selected rules.
    * Orchestration #3: Example: `.getCell([ruleAxis: constraintMap, state:'OH']` will select the columns that have all of the meta-property keys and values from the passed in constraint `Map`.  If the value of a constraint is Axis.DONT_CARE, then only the meta-property key must be present.  The filtered rule set will be executed in the order the rules are listed on the rule axis.  A rule column will be selected once or not at all.  Unlike the other two orchestrations which allow unlimited ordering, and repeating of rules, this option filters the rules by meta-property.
  * Enhancement: Adding axis no longer clears cells.  New axes are added with a Default column. Existing cells are placed in the default column of the new Axis.
  * Enhancement: When deleting a branch, the 0.0.0 branch is also deleted.  Only non-HEAD branches can be deleted.    
  * Added additional information on input.* for reference axis transforms.
    * 'refCube' is a reference to the Cube that contains the referenced axis.
    * 'refAxis' is a reference to the Referenced Axis on the referenced cube
    * 'referencingAxis' is a reference to the referencing Axis (the one being built from the transformation's output.columns Collection
  * AddColumn(Column column) added so that an existing column (e.g. from a Referenced Axis) can be added en masse.  The code will attempt to re-use the existing ID, but if it matches an ID of an existing column, then an ID will be generated from the value of the column.
* 3.5.1
  * Bug fix: NCube.sha1() now takes reference axis meta-properties into account.
  * Bug fix: NCube.hydrateCube() was not converting the value side of reference axis meta-properties from JsonObject to CellInfo.  
* 3.5.0
  * Reference Axis columns can have meta-properties added, removed, etc.
  * Parallel compilation for Groovy expressions.  
  * Deprecated methods removed.
* 3.4.122
  * Refinement: To add meta-properties, just use the standard APIs to add them to the Column instance that represents the default column on an axis.  In the JSON format, they are stored on the Axis meta-properties prefixed with 'd3fault_c0lumn_*'.  However, all APIs, including RESTful APIs expect them to be read and written via the standard meta property APIs.
  * Enhancement: Parallel compilation has been added, and the L3 cache work removed.  There are too many cases when a consumer would have to know when to clear their L3 cache, that it would have been burdensome on the author to answer many questions related to when and why.  The parallel compilation will greatly speed up the 'warm up' phase of the application after a server restart.
* 3.4.121
  * Enhancement: default value can be added to a `Default` column.  To do so, add a meta-property named `d3fault_c0lumn_default_value` to the axis containing the `Default` column to which you want to add a default value.
  * Enhancement: Axis ID's are now written to the JSON formats.  If they are not present, the `Axis` ids are number 1 through number of axes, in order.
* 3.4.120
  * Enhancement: When `NCUBE_PARAM.tempDir` is not set, the L3 cache is stored in memory.  With this change, developers who have not yet set their `tempDir`, won't have a bunch of .class files in an unknown location.
* 3.4.119
  * Bug fix: all compile code paths setRunnableCode().
* 3.4.118
  * L3 Cache implementation complete.  Dynamically compiled code within n-cube cells is now written out to a temp folder and re-loaded (instead of being recompiled).  Set the `NCUBE_PARAMS.tempDir` value to where you would like the compiled .class files to go.  If not set, they will be placed in the system property 'java.io.tmpdir'.
* 3.4.117
  * Enhancement: When updating an n-cube, if the update makes the n-cube's SHA-1 match the SHA-1 of the HEAD n-cube it was based on, reset the dirty (changed) flag to 0 (not changed).  If someone manually edits an n-cube to get back to the same state it was when it was pulled from HEAD, it will reset the dirty flag - same as modern IDEs do when you edit the file and it matches it's original state.
  * Enhancement: When updating your branch from HEAD, if an n-cube in your branch is fast-forwarded (meaning that it now matches HEAD because of a change someone else committed to HEAD), the changed flag on the n-cube in your branch is cleared.
* 3.4.116
  * Remove L3 cache (turn it off until it is completed)
  * Inside `NCubeManger.getUrlClassLoader()`, duplicate the input coordinate before calling `.getCell()` on the `sys.classpath.cube`. Also, pass a dummy output Map.  This way, `userId` and `env_level` do not end up on utilized scope.
* 3.4.115
  * Bug fix: DeltaProcessor was not merging columns of other axes, when there was a reference axis.
  * Bug fix: DeltaProcessor was incorrectly reporting a difference when there was a reference axis present with no changes.
* 3.4.114
  * tag matching more robust for Strings and other data types
* 3.4.113
  * tag processing to support CellInfo 
* 3.4.112
  * Enhancement: InvalidateCoordinateException added (it is a subclass of IllegalArgumentException and is thrown when a coordinate does not have all of the required axes).  The exception contains fields to indicate which ncube and what is missing.
  * Dynamically loaded classes are compiled and cached.  More work to come - specify location of cache. 
  * `NCubeManager.search()` now allows the returned `NCubeInfoDto` list to be filtered by a set of tags.  `NCubes` that specify the meta-property `cube_tags`, which is a comma and/or space separated list of tags, will be matched against a list of tags passed in the `search()` options. The `NCubeManager.search()` option `NCubeManager.SEARCH_FILTER_INCLUDE` key is mapped to a comma and/or space separated list of tags.  NCubes that have these tags will be returned.  If no tags are specified for the include option, then all NCubes are included (other filtering will still be applied). Also, `NCubeManager.SEARCH_FILTER_EXCLUDE` can be set as well. Any `NCubes` that have a tag that is on this list, will not be returned.  The exclude filter will override the include filter. In addition to using a space or comma separated list to specify tags, tags can also be specified a `Collection` of `Strings`.
 
    ```groovy 
    Map options = [:]
    options[(NCubeManager.SEARCH_FILTER_INCLUDE)] = 'foo bar, baz'
    options[(NCubeManager.SEARCH_FILTER_EXCLUDE)] = 'qux'
    
    // Only cubes with the `cube_tags` including `foo`, `bar`, or `baz` will be 
    // returned, however, if the cube has the tag `qux` it will not be returned.
    NCubeManager.search(appId, null, null, options)
      
    // The search could be further refined by including a cube name
    // pattern, as well as a 'contains' pattern.  In this case, all
    // criteria must be matched for the NCubeInfoDto to be returned.
    ```
        
* 3.4.111
  * Bug fix: when only the cache flag is changed on a cell, it should show up as a cell delta (difference).
* 3.4.110
  * Bug fix: when loading by SHA-1, the version and status should not be ANDed in (a CUBE with the same SHA-1 may not changing as versions increase.)
* 3.4.109
  * Bug fix: when merging from another user's branch and 'accepting their changes' over yours, the 'changed' flag in your branch was not being set to their changed flag value.  This issue manifests as that file not showing up in your commit box when committed to HEAD.
* 3.4.108
  * Enhancement: All dynamically compiled classes (`GroovyExpression` cells) are now cached in the temp folder under /target/SHA-1.class. The SHA-1 value is derived from the groovy source code, plus the JVM target version, plus a true/false indicating if the code was compiled in debug (true) or not (false).
  * Use the `NCUBE_TARGET_JVM_VERSION` environment variable to set the JVM version (e.g., "1.8" or "1.7").  Default is 1.8
  * Use the `NCUBE_CODEGEN_DEBUG` environment variable to instruct compilation in debug or non-debug mode. Use "true" for debug, "false" for non-debug.  Default is false. 
* 3.4.107
  * Bug fix: Merging axis columns when there was a Default Column, failed.
* 3.4.106
  * Bug fix: Code that locates 'rollback' revision now locates across versions / releases.  
  * Enhancement: Date comparison used in locating 'rollback' revision needed to be 'less than or equal' not 'equal' because the test cases could run so fast that a millisecond time change did not occur causing a false failure.
* 3.4.105
  * Enhancement: Newly added columns added to the same axis (in the n-cube-editor) will have unique ids.  This improves n-cube merging.
  * Bug fix: displayOrder was not being set correctly on newly added columns.
* 3.4.104
  * Enhancement: `NCubeJdbcPersister.mergeAcceptTheirs()` now handles both HEAD and non-HEAD branches.
  * Bug fix: `VersionControl.mergeCubesIfPossible()` now correctly looks up HEAD cube SHA-1, as opposed to incorrectly looking in the branch.
* 3.4.103
  * Performance improvement: Further improve performance of permissions checks.
* 3.4.102
  * Performance improvement: Sped up performance of `NCubeManager.getCube()` (because it can be called so frequently.)
* 3.4.101
  * Bug fix: when merging n-cubes, it was looking in the branch, not HEAD branch, for finding the base HEAD n-cube (computing the HEAD delta).
* 3.4.100
  * Bug fix: Support for updating branch from a single HEAD cube.
* 3.4.99
  * `NCubeManager.clearCache()` now clears the permissions cache.
  * Bug fix in update branch code.
* 3.4.98
  * Significant improvement to the version control APIs.  APIs exist for getting changes between a branch and HEAD, HEAD and branch, as well as branch to branch.
  * Performance improvement: Permission checks are now performed more quickly (cached short-lived per user).
* 3.4.97
  * `CdnClassLoader` supports Grapes (dynamic class loader).  White-list of accepted domains must be specified (via `CdnClassLoader` constructor or environment variable `NCUBE_ACCEPTED_DOMAINS`).
  * When a cell is set to `null` (meaning it exists with 'key' for it, but the associated value is null), the JSON version of that looks like `{"type":"string", "value": null}` as opposed to an empty cell which is `{"type":null, "value":null}`
  * Advice that matches an n-cube that has no method specified, will match the run() method, allowing support for Advice around expressions.
* 3.4.96
  * `CdnClassLoader` without Grapes support, but with resource cache (relative to full qualified URL map).
  * Uses Groovy 2.4.7
* 3.4.95
  * `CdnClassLoader` supports dynamic class loading (Groovy Grapes).
  * Uses Groovy 2.4.7
* 3.4.94 
  * `CdnClassLoader` same as in 3.4.93, plus `@CompileStatic` added, and `findClass()` always throws `ClassNotFoundException(name)`.
  * Gauva imports removed from `GroovyExpression`'s 'wrapper'
  * Uses Groovy 2.4.3
* 3.4.93 
  * `CdnClassLoader` restored to version from back in Feb 2016.  This fixes performance issues, but prevents code from using Groovy Grapes (`@Grab`).
* 3.4.92
  * `CdnClassLoader` looks first in local cache / parent class loader, and if not found, then does a super.findClass().  It was spamming the network for local classes when a URL was in the classpath.
* 3.4.91
  * NCubeManager.updateBranch(appId, Object[] cubeNames, String sourceBranch) added.  This API allows a subset (cubeNames) to be updated from HEAD (or source branch - not yet supported, but coming soon)
  * NCubeManager.updateBranch(appId) is also available, in which case it acts as before, all cubes that can be updated, will be.
  * NCubeManager.updateBranch(...) returns adds, deletes, updates, merges, and conflicts.  Before adds, updates, and deletes were all considered 'updates'.
  * `CdnClassLoader` only looks for classes remotely, if and only if, the system property (or environment variable) NCUBE_GRAPES_SUPPORT=true.   
* 3.4.90
  * NCubeManager.getHeadChangesForBranch() added to allow fetching the 'update' changes from HEAD (only fetches the change list, does not auto-merge them).
* 3.4.89
  * Meta-properties on columns now 'pull through' on Axis reference.
  * HtmlFormatter differentiates null as a cell value from an empty cell.
  * NCubeJdbcPersister now retrieves full revision history when branch is HEAD (all versions).
* 3.4.88
  * Packaging of JavaDoc into javadoc.jar not groovydoc.jar
* 3.4.87
  * Minor tweak [removed one use of LOWER()]to main SELECT statement in the NCubePersister which fetches n-cubes matching various patterns.
* 3.4.86
  * Rename cube - now allows name to be only changed by case.
  * Bug fix: Meta-property values that have the URL or CACHE flag set to true now retain the setting.
* 3.4.85
  * The value-side of meta-properties on n-cube, axis, or column can now be any Java primitive type, String, Date, BigDecimal, BigInteger, Point2D, Point3D, LatLon, byte[], or any CommandCell     
* 3.4.84
  * A default cell value can be specified by a column meta-property ('default_value').  If columns on different axes specify a default value, then the value at the intersection is the same as the column default if the intersecting columns have the same value, otherwise the n-cube level default is returned.
  * The priority for cell value is 1) specified cell value, 2) column-level default, 3) n-cube default, 4) passed in default value to `at()`, `getCell()`.
* 3.4.83
  * `CdnClassLoader` updated to allow Groovy Grape annotations to fetch external content.
  * `CdnClassLoader` caches resource URLs (relative URL Strings that were expanded to fully qualified URLs against the classpath).  These are cleared when the class loader cache is cleared.
  * `CdnClassLoader` caches classes (dynamically loaded classes - using Groovy's @Grab as well as failed attempts [ClassNotFoundException]).  These are cleared when the class loader cache is cleared.
  * `CdnClassLoader` cache is per `ApplicationID`, therefore it's internal caches are non-static (NCube uses a classpath per ApplicationID - allowing for variations in the same class between versions - multi-tenant support).
* 3.4.82
  * Content search now supports wildcards.
  * Grape annotations extracted from inline Groovy to outside class definition.  This is to support Groovy's @Grab (dependency support). Additional changes forthcoming.
* 3.4.81
  * Fixed column ambiguously defined issue with updated search query.
* 3.4.80
  * Improved search query for SQL persister (uses left outer join instead of sub-select.  Sub-select was causing flip-flopping execution plan with Oracle query optimizer).
* 3.4.79
  * Converted remaining .java files to .groovy
* 3.4.78 
  * Transaction ID shared across persister APIs when necessary to bundle persister calls into same transaction.
  * Removed code related to generating multiple n-cube tests at once.
  * Converted NCubeTest code to Groovy
  * Removed StringValuePair class. NCubeTests now use CaseInsensitiveMap instead of Array of Map Entries.
* 3.4.76
  * Transaction ID added to all batch queries (Commit, Rollback, Delete, Restore, Update).  The ID is a unique ID that is added to the notes of each n-cube involved in the transaction.  This allows searching for all n-cubes with the same transaction ID.
* 3.4.75
  * Many performance optimizations
* 3.4.74
  * getCube(cubeName) API available to expression cells (inherited from NCubeGroovyExpression) now allows an optional 2nd argument whether the API should return null or throw an exception if the named cube does not exist.
  * Reduced the amount of memory used to store the Columns on an Axis.
* 3.4.73
  * 'at()' and 'go()' added to Regular expressions that scan for n-cube names
  * Used Groovy default arguments to eliminate multi-argument overloaded methods
  * Added API ncube.getNumPotentialCells() which returns the maximum number of cells in the hyperspace.
  * Reduced the definition of regular expressions to a shorter Groovy-style
  * Added many unit tests
* 3.4.72
  * Changed the internal storage of n-cube's cell keys to reduce their storage requirements.  Memory consumption by cell keys reduced by half.
  * Groovified NCube (from .java to .groovy) [@CompileStatic used to maintain full execution speed]
* 3.4.71
  * NCubeManager.copyBranch() added - copy from one ApplicationID to another ApplicationID (all cubes).  The target branch is always copied to in SNAPSHOT mode.  The target branch must be empty.
  * NCubeManager.getBranchCount() added.  This API will ask the persister directly how many n-cubes are in a particular branch.
  * CellInfo as Map - Converts a CellInfo into a Map instance
* 3.4.70
  * Performance enhancement: Permissions checks are faster
  * Persister logging showing method names and key arguments
* 3.4.69
  * Performance enhancement: Duplicate cube does not test for need of creating permission cubes if source and target ApplicationID are the same
  * Log persister APIs and times to correlate to REST calls (1st cut)
* 3.4.68
  * Performance enhancement: Only create cube and duplicate cube need to possibly create permissions cubes.  This check was being done on all updates, when it only should be done on create / duplicate.
* 3.4.67
  * Moved lock check code into separate call from assertPermissions.
* 3.4.66 
  * Performance enhancement: Ensure that sys.lock is never checked inside loop (lockBy value is obtained before any loops).
* 3.4.65
  * Simplified permissions checks
  * Changed NCubeManager cache to only cache NCube as opposed to NCube or NCubeInfoDto.
  * Changed NCubeManager cache - hid internals of .toLowerCase()
  * SQL quries always use LOWER() on n_cube_nm (used to only be Oracle)
  * Ensured that sys.lock is never cached
* 3.4.64
  * NCubeManager.releaseVersion(), check for SNAPSHOT versions removed (SNAPSHOT version will exist when this is called.)  Release check is still made.  
  * Delay removed.
* 3.4.63
  * tenant_cd compared with equals (=) and RPAD().  In a future release, the RPAD comparison will be dropped.
  * moveBranch() and releaseVersion() added to NCubeManager so that the release process can be done iteratively (looping through branches before calling releaseVersion() to prevent massive database update).
* 3.4.62
  * Fixed release cubes to NOT set the SHA1 to null on the HEAD branch
  * CREATE_DT needs to always be now.
* 3.4.59
  * Trim whitespace from userId in NCubeManager, because HTTP header source (or other sources) may surprise you with a trailing space, causing permissions lookups to fail.
* 3.4.49-58
  * Deubgging versions
* 3.4.48
  * Revert releaseCubes() / moveBranch() changes
* 3.4.47
  * Bug fix: Merging n-cubes with reference axes, need to handle both head to branch and branch to head.  More tests added.
* 3.4.46
  * Bug fix: Merging n-cubes with reference axes was not working correctly.  The HEAD cube's reference axis was not getting updated with the updated reference version.  Also, the 'sorted/not sorted' setting was not being auto-merged. 
* 3.4.45
  * Admin permissions are required to call clearCache().
* 3.4.44
  * Bug fix: Updating the version number of a transform cube was throwing an error.
  * Added check to Batch Update Reference Axis so that n-cubes that have been hand edited to an incorrect state, will be ignored (but logged).
* 3.4.43
  * Additional check added to NCubeManaer.releaseCubes() to ensure that the new version does not already exist.
  * NCubeJdbcPersister updated to use triple double quotes so that ${methodCall()} can be used instead of using string concatenation (+)
  * bug fix: duplicateCube() now auto-creates the persmissions cubes if the new cube causes a new app to be created.
* 3.4.42
  * During release of an Application, a sys.lock n-cube is add/updated to indicate that the release process is running and all mutable operations are blocked by it. 
* 3.4.41
  * bug fix: NCubeManager's constants were inadvertently made private when it was converted from Java to Groovy.  They are now public.
* 3.4.40
  * Added getMap() API that takes an output Map and default value.
* 3.4.39
  * Added branch permission support.  Users can elect to allow others read/update access to the n-cubes in their branch.
* 3.4.38
  * Added permissions checks to NCubeManager API.  If the `sys.usergroups` and `sys.permissions` n-cubes exist in an application, they will be consulted to determine whether or not the current user can execute the given API.  In addition, lists of cubes will be filtered based on these permissions.
* 3.4.37
  * Bug fix: Axis.updateColumns() should not allow duplicates - 2nd way found and fixed.
* 3.4.36
  * Bug fix: Axis.updateColumns() should not allow duplicates.
* 3.4.35
  * Bug fix: NCubeManager.updateReferenceAxes() must use RELEASE / HEAD as the status / branch. 
* 3.4.34
  * Added NCubeManager.updateReferenceAxes() which allows batch updating reference axes.
  * Extracted n-cube schema from JUnit test to it's own .sql file. 
* 3.4.33
  * Added NCubeManager.getReferenceAxes(appId), which returns all the NCube/Axis pairings as List<AxisRef>.  AxisRef contains the source (pointing) appId, cube name, and axis name, as well as the target app, version, cube name, and axis name, plus the optional transformation reference info.
* 3.4.32
  * New at() and go() APIs available on the NCubeGroovyExpression (cell).  These allow you to target n-cubes in other applications without referencing the NCubeManager.
  * Synchronization lifted for URL resource fetching (the serialization portion).  The resolution of the URL (relative to absolute) remains synchronized per URL String interned, e.g. parallel on different URLs, serial on a given URL.  
* 3.4.31
  * mergeAcceptMine() and mergeAcceptTheirs() can now process an array of cubes.  Makes it easy for front ends to allow user to merge a bunch of cubes at once.
  * Updated to use json-io 4.4.0.
* 3.4.30
  * Updated to pick up new version of java-util (1.20.5).
* 3.4.29
  * Input key tracking now available.  After a call to .getCell(), fetch the RuleInfo from the output Map and call ruleInfo.getInputKeysUsed() and it will return all the scope keys (Strings) that were referenced with either a .get() or a .containsKey().  This includes keys referenced from conditions on a Rule axis as well as meta-properties that are expressions.
* 3.4.28
  * Updated: removed NCubePersister.getAppVersions() - use getVersions()
  * bug fix: GroovyMethod cells were returning always as cacheable = true
* 3.4.27
  * Updated: NCubeManager.getAppVersions() only looks at app and tenant
  * Updated: NCubeManager.getVersions() only looks at app and tenant
* 3.4.26
  * Added NCubeManager.getBranches(appId), which looks at Tenant, App, Version, and Status to filter branch list.
  * Added NCubeManager.getVersions(String app) which returns a Map with two keys, 'SNAPSHOT' associated to List<String> of all SNAPSHOT version numbers, and 'RELEASE' associated to a List<String> of all RELEASE version numbers.
  * Changed NCubeManage.getAppNames(tenant) which returns all application names for the given tenant.
  * Future: NCubeManager.getAppVersions() will likely be dropped. 
* 3.4.25
  * bug fix: Axis.updateColumns() was dropping the Default column (not re-indexing it), causing cells associated to the default column to be orphaned.
* 3.4.24
  * When an n-cube is loaded, orphaned cells are now logged when found, but no longer throw an exception.  A cell can become orphaned if the Reference `Axis` it points to were to be modified.  Next version will not allow reference axis to non-RELEASE version and this becomes a mute point.
  * Enhancement: `ncube.breakAxisReference()`.  This API breaks the reference and effectively copies columns of the referenced axis to the referring axis.  
  * bug fix: The `CdnDefaultHandler` now ensures that it is not adding the same value more than once to the same axis.  Before, an `AxisOverlapException` was being thrown if more than one thread went after the same resource at the same time.  The blocked threads would still attempt to add the column to the axis.
  * bug fix: Situation where deadlock could occur between the `synchronized(this)` in `UrlCommandCell` and the `synchronized(GroovyBase.class)` in the `GroovyBase` compile.  The synchronization around compile is now tightened up against just the compile (parseClass) method, which does not re-enter any of n-cube code.  Further, the synchronization that was done at the execute() level in `UrlCommandCell` has been removed, and instead the synchronization is now around the URL resource resolution and resource fetching (using the String URL as the lock), the only places where dead-lock was occurring.
* 3.4.23
  * Enhancement: Reference Axis support added. Now, an axis can be defined once in a single cube (for example, all US states), and then that axis can be re-used on other n-cubes without redefining the axis (nor duplicating the storage).  Changing the original axis, will change all references.  Very use for 'availability' matrices (e.g. "which products are available by state"), managing 'exclusivity' between items ("which items work with each other"), etc. 
* 3.4.22
  * Enhancement: All axis types now load, delete, and update in `O(1)` or `O(Log n)`. They find within `O(1)` or `(O Log n)` excluding RULE cubes, where the conditions are linearly executed.  `Date` and `Number` axisValueTypes on `NEAREST` access in `O(Log n)`, the others are linear.
  * Enhancement: The n-cube merge process (`DeltaProcessor`) now handles more cases by locating columns by value, not ID (except with a RULE column that has no name).
  * For code executing in a 'exp' cell, use `at()` to pass on the current input and `go()` to start with a new map.  Both take a `Map`, but `at()` starts with the current input, whereas `go()` requires it to be fully built-up. `at()` is normally the API you want to fetch content from (at) another cell.
  * bug fix: When using a `GroovyTemplate`, if your code running within the template attempted to access a relative URL, it was not using the classpath from `sys.classpath` to anchor it.  Now, it uses the sys.classpath defined `CdnClassLoader` to anchor it.
  * `NCubeGroovyExpression` and `NCubeTemplateClosures.groovy` have two new APIs on them to allow quick and easy access to fetching content from a URL.  The `sys.classpath` entries will be used if these are relative.
  * Guava added as a dependency to the pom.xml file.
* 3.4.21
  * Renamed APIs added in 3.4.20 from 'at' to 'go'.
* 3.4.20
  * Within an n-cube `GroovyExpression` cell, at(Map coord, String cubeName [default this cube], Object defaultValue [default null]) can be used to reference another cell in same or another cube.  Use `at()` as `runRuleCube()`, `getRelativeCubeCell()`, and `getRelativeCell()` will be deprecated.
  * Within an n-cube `GroovyExpression` cell, atCoord(Map coord, String cubeName [default this cube], Object defaultValue [default null]) can be used to reference another cell in same or another cube.  Use `atCoord()` as `getFixedCell()` and `getFixedCubeCell()` will be deprecated.
* 3.4.19
  * Enhancement: `getCell()` now takes an optional parameter of defaultValue.  This is an additional way to provide a default value for when there is not cell at the passed in coordinate.
  * `getRequiredScope()` updated to take input and output Maps.  Because required scope can be an expression, this allows additional scope to be supplied to the expression.
  * `getOptionalScope()` updated to take input and output Maps.  Because optional scope can be an expression, this allows additional scope to be supplied to the expression.
* 3.4.18
  * `NCube.updateColumns()` now takes a String Axis Name as a `Collection` of Columns, rather than accepting an `Axis` which was not expected to be in proper order.  Simimlarly, the `Axis.updateColumns()` API now takes a `Collection` of `Columns`.
  * Continued work on Axis in support of a Reference Axis option.
* 3.4.17
  * Delta processing methods moved from `NCube` to `DeltaProcessor` class.  Use the static public methods on `DeltaProcessor` like this: `DeltaProcessor.getDelta(ncube1, ncube2)`, etc. 
* 3.4.16
  * Bug fix: `getTestDate()` failing.  Need to use JDBC-style API to access test_data_bin instead of pure Groovy approach of acecss (row.getBytes() not row['test_data_bin']) 
* 3.4.15
  * Enhancement: Cubes can now be merged from one branch to another (before merges were only between HEAD and branch).
  * Changed persister to use 'sub-select' statements instead of 'left outer joins' when locating highest revision number cube.  Seeing which of the two approaches is faster in a product environment.
* 3.4.14
  * Finalized test build-out in preparation for 3.5.0 release
  * Enhancement: Default columns now merge in (and out) along with cells associated to them.
* 3.4.13
  * The rest of the column merge tests added.
  * Added check to ensure that an axis with a duplicate ID cannot be added to the same n-cube.
  * Removed deprecated 4-argument `ApplicationID` constructor (it existed before there was branch support).
  * Bug fix: When merging rule axis and there was a column update (condition changed), it was merging it as a remove.
* 3.4.12
  * Bug fix: Merging columns between two cubes where they both added the same column value and had non-conflicting cell changes was getting reported as a merge conflict.  This is fixed.
  * More merge tests added, still more to come.
* 3.4.11
  * All SQL queries now include the originating method name in a SQL comment before the query text.  Helpful for performance monitoring.
  * `NCubeJdbcPersisterAdaptor` moved to Groovy and updated to use lambda function.  This removed all the boiler plate code and makes the Adaptor code much smaller.
  * Binding class updated to provide public API access to ALL of its fields including depth and value.
  * Added another test for merging columns.  Many more tests to come.
* 3.4.10
  * Increased robustness of colum merge.  Rule axes use rule name for locating rules and fall back to ID.
  * Uniqueness of rule names enforced - per axis.
* 3.4.9
  * Update / Commit branch - further increased instanes where automatic merge can be done (better rule axis support).
* 3.4.8
  * Update / Commit branch - increased instances where automatic merge can be done, including columns being added, deleted, or changed.  
  * Bug fix: When many threads accessed an expression cell at the same time, each thread was compiling the same code after it had its 'turn', rather than the first one getting it compiled, and then later threads picking up the compiled code.
  * Bug fix: When an expression cell is executed, the constructor and 'run()' method objects were being cached.  By changing the code not to cache these reflective objects, it eliminated an issue where a class cast exception was occurring on the same class (but loaded by different class loaders).  This was caused by a combination of different threads compiling a class, and the 'inflation-based' accessors that Java creates for reflective methods after 15 calls. 
* 3.4.7
  * Bug fix: `updateNotes()` and `updateTestData()` used SQL supported by HyperSonic and Oracle, but not MySQL.  Reverted to prior technique (2 queries - one to find max, one to update).
* 3.4.6
  * Added retry logic to URL resolution (tries twice - logs warning on each failed attempt).  If fails both times, an error is marked in the cell and it will not be tried again (Malformed URL, `sys.classpath` issue, etc).  
  * Added retry logic to URL content fetching (tries twice - logs warning on each failed attempt).  If it fails both times, future attempts at fetching will still be tried.
  * Added new JSON format that places the axes, columns, and cells in the JSON in a way that axes, columns, and cells are directly accessible as String keys in a `Map` - O(1).  Useful for sending to Javascript clients for quick access to the n-cube content.
  * Bug fix: Upating axis URL was not causing cube to be updated in database as SHA-1 was not being cleared.
  * Bug fix: `Column` order changes were not included in the SHA-1, causing no save to happen when only columns were re-ordered.
  * Bug fix: Parsing SET columns was failing in many cases.  JSON Format is used for `SET` columns as it is robust.  Requires `String` and `Date` variables to be quoted.  Instructions in NCE have been updated.
* 3.4.5
  * Bug fix on regex that parses import statements.  Import statements that were on the same line as code (code after the import statement) did not work.
* 3.4.4
  * `NCubeJdbcPersister` now supports batching for many APIs, including using batching via prefetch as well as SQL Update batching.  Completely re-written in Groovy to take advantage of Groovy's marvelous SQL support.  No checked exceptions reduces need for all the explicit SQL Exception handlers.  These are caught as runtime exceptions later.
  * `NCubeJdbcPersister` now works entirely with Lists of items instead of single items, where it makes sense.  This allowed batching support to be added for Delete, Restore, and Rollback.  Batching support added elsewhere in terms of SQL prefetch.
* 3.4.3
  * The `NCubeJdbcPersister` now allows for a `ConnectionProvider` that returns a null connection.  This can happen in a simple file-based persister, for example.
  * `NCubeManager.loadCube(NCubeInfoDto)` loaded the cube by id (parameter overkill).  The API is now `NCubeManager.loadCubeById(long id)`.  Useful for getting a specific revision of a cube.  User picks from revision list, code then loads the revision cube by ID.
* 3.4.2
  * Removed use of JDK 1.8 specific API to maintain 1.7 compatibility.  
  * Removed redundant API from NCubeManager (getCubeRecordsFromDatabase - use search() instead).
  * Fixed issue where cast of ClassLoad to GroovyClassLoader needed to be instanceof checked to prevent ClassCastException.
* 3.4.1
  * Improved exception handling of n-cube. When an exception is known (e.g. `CoordinateNotFound`) it is thrown as is. All unknown exceptions are caught, the n-cube call stack is added, and then it is rethrown in `CommandCellException`.  Call `.getCause()` on this exception to determine underlying exception.
  * All `CommandCell` related code and `CellInfo` converted from Java to Groovy.
  * Moved `recreate()` and `getType()` methods from `CellTypes` to `CellInfo`, and remove the CellTypes enumeration.
* 3.4.0
  * Added ability for n-cube Applications to define import list to make available to expression 'exp' cells / columns.  Add desired import classes to sys.prototype cube.  The cube has at least one axis (sys.property) and the column sys.imports.  The cell at this location returns a List of import classes or pacakges (do not include the 'import' keyword) and these packages will be added to the source of the compiled cell.
  * Added ability for n-cube Applications to define the class that expression cells inherit from (currently must be subclass of NCubeGroovyExpression).  Methods added to this class can be called in your source, allowing reduced source code size.  Add desired class name to sys.prototype cube.  On the sys.property axis, add a column sys.class and in the associated cell, place the String name of the class.  You can fully qualify the name, or use the shorter class name and add the package name to the import list (above bullet point).  NOTE: The class must be defined in the sys.classpath.
  * Added `NCubeManager.loadCube(appId, cubeName)` API which loads the cube from the persister (bypassing the cache).  It will cache the cube, but all calls to `loadCube()` will always use the persister to load.
  * Fixed issue where `NCubeManager.updateBranch()` was not skipped classes that you updated, but where not updated in the HEAD branch.  Nuisance issue, as it created additional revision of your modified cubes each time you ran update branch.
* 3.3.13
  * Update the 'UpdateBranch' code so that it handles the situation where the branch cube's SHA-1 matches the HEAD cube's SHA-1, yet the branch cube has a HEAD SHA-1 that no longer matches the HEAD.  This case can happen cubes are inserted into a branch directly in the database without going through the NCubeManager, leaving the headSha1 field null on that branch.  UpdateBranch detects this and Fast-Forwards the branch by simply updating the HEAD SHA-1 on the branch to be the same as the HEAD SHA-1.
  * Restore cube now adds the restored cube to the cache.  This may change in the future, as the n-cube-editor should not really be using the NCubeManager's cache, only a runtime n-cube instance should. 
* 3.3.12 
  * Removed looping-style APIs from persister (it should be focused on atomic changes) and moved that logic to the Manager so that all persisters leverage that code. These were the updateBranch (now updateCube), commitBranch (commitCube), rollbackCube (now rollbackCube).
  * Simplified coordinate names for columns that have a 'name' meta-property as they appear in a 'delta' difference description.
  * Made `NCube.getCoordinateFromColumnIds()` public.
  * Made some read-only getter APIs on `ApplicationID` public.
* 3.3.11
  * Bug fix: NPE was occurring when attempting to check two n-cubes for conflicts and the delta was null (non-comparable cubes).
* 3.3.10
  * Bug fix: Created, deleted and then restored cubes were incorrectly showing as conflicts, when there was no original head cube.
  * Bug fix: When choosing 'Accept Mine' in merge conflict resolution, the code was incorrectly pushing the branch cube to head.  Instead, it should have copied the head SHA1 to the branch so that it was updated for commit-overwrite on future commit.
  * Bug fix: NPE occurring when `Groovy Templates` (with empty content) were being scanned for cube-name references.  This happened during searching the cell content for cube references. Fixed.
  * Bug fix: NPE when computing SHA1 of column that had null value.  Granted, only the Default column should ever have a null, but to prevent NPE, null is converted to "" before .toString() for SHA1.
* 3.3.9
  * Bug fix: `HtmlFormatter` could throw an NPE when encoding the content of a cell.
* 3.3.8
  * Enhancement: Update Branch - no longer throws a BranchMergeException when there is a conflict.  Instead a Map is returned with keys of 'updates', 'merges', and 'conflicts'.  The 'updates' and 'merges' are now committed.  The conflicts are not committed and will therefore show up each time you run Update Branch until each one is resolved.
  * Enhancement: Rule condition parsing improved so that a condition on an 'expression' Axis can be passed in with the notation url|http://foo.bar.baxz.  The 'url' prefix is recognized and used to indicate that the subsequent text is a URL, not expression code.  Similarly, the prefix 'cache' can be used, which will indicate that the expression should be marked as cached.  Both 'url' and 'cache' can be combined --> url|cache|com/foo/bar/baz.groovy.  The order of 'url' or 'cache' prefix does not matter, and 0, 1, or both can be used. 
  * Bug fix: In the HTML view of an n-cube, rule condition formatting fixed when a rule condition was specified with a URL.  The anchor tag was including both the rule name and the URL (rule name should not have been included in the anchor tag).
  * The rule name in the HTML view is now highlighted in a such a way that the 'name:' text is no longer needed, making the condition look nicer as their is less text.  The rule name is set off from the page with a different background color.
* 3.3.7
  * `GroovyExpression` clears compiled class when cache=true (as it will only be used once).  Useful for cells containing expressions that returns Lists or Maps of data.
  * Added a small amount of padding to left and right side of column headers in the generated HTML.
  * Template API - increased APIs available to code running in `GroovyTemplate` replacement sections, e.g. `${ code }` and `<% code %>`.  APIs for `getCube()`, `getAxis()`, `getColumn()` as well as all Cedar Software APIs are imported so they do not need to be imported or qualified in your code. 
  * Bug fix: When an expression ended with '@foo[:]' and had another line of code below it, the preprocessor code dropped the newline causing this code not to compile.  The only work around was to add a semi-colon for the line.  This has been fixed.
  * Bug fix: `ContentCommandCell` now sets followRedirects flag (honors HTTP 301 / HTTP 302 redirect requests).
* 3.3.6
  * Restored Oracle specific code to allow for case-insensivity when comparing n-cube names.
* 3.3.5
  * Restore Oracle to it's default (case-sensitive) state.  This is temporary until the session-based case-insensitivity is introduced.
* 3.3.4
  * Fixed Oracle bug where name wasn't getting lowered correctly inside `NCubeJdbcPersister`
* 3.3.3
  * Default n-cube (table) level value - the default value can be a Groovy lookup expression, specified by URL or value, cache / not cached, etc.  The same value types as a cell are supported. 
  * Consolidated persister APIs to use search.
  * Updated Persister to be Oracle-aware so that n-cube names are handled case-insensitively.
* 3.3.2
  * Updated `NCubeManager.search()` API to be case-insensitive
* 3.3.1
  * Added API to allow retrieval of specific revision of an n-cube
* 3.3.0
  * Changed all `NCubeManager` APIs that returned `Object[]` containing `NCubeInfoDto`s to instead return `List<NCubeInfoDto>`.
  * Changed all persister APIs that returned `Object[]` containing `NCubeInfoDto`s to instead return `List<NCubeInfoDto>`.
  * Changed `NCubeManager.getAppNames()` and `NCubeManager.getAppVersions()` to return `List<String>` instead of `Object[]`.
  * These changes were necessary to prevent conversion from `List` to `Object[]` from occurring inside the database transaction, holding it open longer than necessary.
* 3.2.1
  * `NCubeReadOnlyPersister.loadCube()` API that took a long cube ID now takes an `NCubeInfoDto` instead, allowing the `NCubeJdbcPersister` to still use the n-cube ID, where as a test read only file persister may used fields from the `NCubeInfoDto` object instead.
* 3.2.0
  * This release adds complete support for branching.  All branch functionality is complete and unit tested, with > 98% code coverage.
  * Merge happens at cell - level - two people can work on the same cube without merge conflict if they change different cells.
  * The branch facility is implemented with the new branching APIs on `NCubeManager` (`createBranch`, `deleteBranch`, `updateBranch`,`merge`, etc.)
  * `NCUBE_PARAMS` is now read as either an environment variable or -D system property as a JSON map.  The keys in this map allow overriding the tenant, application, version, status, or branch.  Override support for other values may be added in the future.  This allows developer testing to switch Apps, verisons, etc., without having to change the `sys.bootstrap` cube.
  * All APIs that take a matching pattern on `NCubeManager` expect  * or ? (match any, or match one).  These are converted internally within the respective persister to yield the expected behavior.
  * Performance: Support for memoization (caching) of `GroovyExpression` results has been added.  If the 'cache' value for an 'exp' (`GroovyExpression`) cell is true, the cell is executed, and the return value is cached (NOTE: The values in the input Map are NOT used as a key for the cached value).
  * Performance: Cubes are stored as compressed `byte[]` (gzip) of JSON when using the JDBC persister.
  * Performance: Cubes are serialized from Streams from the database, reducing the working set memory required when loading a cube.
  * Performance: Removed many instances of 'synchronized' (used for read only cache) and instead using `ConcurrentMap.putIfAbsent()` API.
  * Performance: Failed requests for an n-cube are cached - performance enhancement.
  * Performance: Two database queries reduced to into one query on straight up getCube() call when the cube was not in the cache and needed to be loaded.
  * Performance: Setting/Getting 133,000 cells reduced by a factor of 3 - takes about 1 second on Mac Book Pro 2.4Ghz.  Used to take 3.2 seconds.
  * Internal `Map` containing all cells is now `Map<Set<Long>, Object>` where the key is a set of column identifiers on each axis.  Before it was actual `Column` instances - less flexible.
  * New API: ncube.getPopulatedCellCoordinates().  This returns all cells that actually have values in them.  
* 3.1.7
  * Performance: `NCubeManager.getCube()` - caches failed fetches so that subsequent retries do not hit database again and again.
  * Performance: `NCube.getCell()` - when accessing a non-`CommandCell`, not need to set up the context (`Map` containing `NCube`, `Input`, and `Output`) 
* 3.1.4
  * Range and Set parsing for `Axis` values less picky and much more robust.  Useful when input for these columns are passed in from a GUI.
  * All unit tests are now completely written in Groovy.
  * Any .groovy file that is used internally for the implementation of the library now uses `@CompileStatic` for improved speed.
  * Further development on `GitPersister` (not complete, unaccessible).
* 3.1.3
  * Bug fix: Fixed bug in rule engine where `Boolean.equals()` was being called instead of `isTrue()` - which uses proper Groovy Truth.  This bug was introduced in 3.1.1.
* 3.1.2
  * Bug fix: Tightened up regex pattern match that is used to expand short-hand relative references into `getCell()` calls.  This prevents it from matching popular Java/Groovy annotations in the source code wtihin an expression cell.
  * Started work on `GitPersister`
* 3.1.1
  * Bindings to rule axis with a name is O(1) - directly starts evaluating the named condition.
  * Rule axis now has `fireAll` (versus fire once).  Fire all conditions is the default and what previously existed.  If the `fireAll` property of the `Axis` is set false on a Rule `Axis`, then the first condition that fires, will be the only condition that fires on that axis.
  * `NCubeInfoDto` now includes the SHA1 of the persisted n-cube.
  * bug fix: HTML and JSON formatters handle when the cell contents are a classLoader, as in the case of sys.classpath after it has been loaded.
  * bug fix: rule's with condition of null are now converted to false, allowing the JSON cube that contained such a condition to be loaded.
  * Rule Engine execution performance improvement - evaluation of the current axis to column binding set stops immediately if the rule axis is not bound (for the current condition being evaluated).
  * Many new tests added, including more concurrency tests
  * Moved to Log4J2
* 3.1.0
  * All JUnit test cases converted from Java to Groovy.
  * Improvement in classloader management.  Initially, a classloader per App (tenant, app, version) was maintained.  This has been further refined to support any additional scope that may have been added to the `sys.classpath` cube.  This allows a different URL set per AppID per additional scope like a business unit, for example.
* 3.0.10
  * Attempting to re-use `GroovyClassLoader` after `clearCache(appId)`. Discovered that the URLs do not clear.
* 3.0.9
  * Internal work on classpath management.  Fixing an issue where clearing the cache needed to reset the URLs within the `GroovyClassLoader`.
* 3.0.8
  * Bug fix: Threading issue in `NCubeManager` during initialization.  `GroovyClassLoaders` could be accessed before the resource URLs were added to the `GroovyClassLoader`.
  * Bug fix: `CdnClassLoader` was allowing .class files to be loaded remotely, which 1) is too slow to allow (.class files are attempted to be loaded with HTTP GET which fails very slowly with a 404, and 2) is insecure.  Instead, a future version will allow a 'white-less' of acceptable classes that can be remotely loaded.
* 3.0.6 / 3.0.7
  * Changed `getDeltaDescription()` to return a list of `Delta` objects, which contain the textual difference as well as the location (NCube, Axis, Column, Cell) of the difference and the type of difference (ADD, DELETE, UPDATE).
* 3.0.5
  * Added `getDeltaDescription()` to `NCube` which returns a `List` of differences between the two cubes, each entry is a unique difference.  An empty list means there are no differences.
* 3.0.4
  * Test results now confine all output to the RuleInfo (no more output in the output keys besides '_rule').
  * Formatting of test output now includes `System.out` and `System.err`.  `System.err` output shows in dark red (typical of modern IDEs).
* 3.0.3
  * Added `NCubeInfoDto` to list of classes that are available to Groovy Expression cells, without the author having to import it (inherited imports).
  * Added checks to NCubeManager to prevent any mutable operation on a release cube. Added here in addition to the perister implementations.
* 3.0.2
  * Improved support for reading cubes that were stored in json-io serialized format.
* 3.0.1
  * `NCubeManager` has new API, `resolveRelativeUrl()`.  This API will take a relative URL (com/foo/bar.groovy) and return an absolute URL using the sys.classpath for the given ApplicationID.
  * Bug fix: test data was being cleared when an update cube happened.  The test data was not being copied to the new revision.
* 3.0.0
  * `NCubeManager` no longer has `Connection` in any of it's APIs. Instead a `NCubePersister` is set into the `NCubeManager` at start up, and it uses the persister for interacting with the database.  Set a `ConnectionProvider` inside the `Persister` so that it can obtain connections.  This is in preparation of MongoDB persister support.
  * Cubes can now be written to, in addition to being read from while executing.  This means that n-cube can now be used for transactional data.
  * Caching has been greatly improved and simplified from the user's perspective.  In the past, `NCubeManager` had to be told when to load cubes, and when it could be asked to fetch from the cache.  With the new caching strategy, cubes are loaded with a simple `NCubeManager.getCube()` call.  The Manager will fetch it from the persister if it is not already in it's internal cache.
  * Revision history support added. When a cube is deleted, updated, or restored, an new record is created with a higher revision number.  Cubes are never deleted.  This enabled the new restore capability as well as version history.
  * `NCubeManager` manages the classpath for each Application (tenant, app, version, status).  The classpath is maintained in the `sys.classpath` cube as `List` of `String` paths (relative [resource] entries as well as jar entries supported).
  * `NCubeManager` manages the Application version.  `NCubeManager` will look to the 0.0.0 SNAPSHOT version of the `sys.bootstrap` cube for the App's version and SNAPSHOT. This makes it simple to manage version and status within this single cube.
  * When loading a `GroovyExpression` cell that is specified by a relative URL that ends with .groovy, and attempt will be made to locate this class already in the JVM, as might be there when running with a code coverage tool like Clover.
  * `ApplicationID` class is available to `GroovyExpression` cells.
  * Classpath, Method caches, and so forth are all scoped to tenant id.  When one is cleared, it does not clear cache for other tenants (`ApplicationID`s).
  * Removed unnecessary synchronization by using `ConcurrentHashMap`s.
  * JVM now handles proxied connections.
  * Many more tests have been added, getting code coverage to 95%.
* 2.9.18
  * Carrying ApplicationID throughout n-cube in preparation for n-cube 3.0.0.  This version is technically a pre-release candidate for 3.0.0.  It changes API and removes deprecated APIs.
* 2.9.17
  * Updated CSS tags in Html version of n-cube
  * bug fix: Removed StackOverflow that would occur if an n-cube cell referenced a non-existent n-cube.
  * n-cube names are now treated as case-retentive (case is ignored when locating them, however, original case is retained).
  * Improved unit test coverage.
* 2.9.16
  * Rule name is now displayed (if the 'name' meta-property on column is added) in the HTML.
  * Updated to use Groovy 2.3.7 up from 2.3.4
  * Added more exclusions to the CdnClassLoader to ensure that it does not make wasteful requests.
  * getCubeNames() is now available to Groovy cells to obtain the list of all n-cubes within the app (version and status).
* 2.9.15
  * Added getCube(), getAxis(), getColumn() APIs to NCubeGroovyExpression so that executing cells have easy access to these elements.
  * Added many n-cube classes and all of Java-util's classes as imports within NCubeGroovyExpression so that executing cells have direct access to these classes without requiring them to perform imports.
* 2.9.14
  * Required Scope and Optional Scope supported added.  Required scope is the minimal amount of keys (Set<String>) that must be present on the input coordinate in order to call ncube.getCell().  The n-cube meta property requiredScopeKeys can be set to a Groovy Expression (type="exp") in order to return a List of declared required scope keys.  Optional scope is computed by scanning all the rule conditions, and cells (and joining to other cubes) and including all of the scope keys that are found after 'input.'  The required scope keys are subtracted from this, and that is the full optional scope. Calls to ncube.setCell() need only the scope keys that the n-cube demands (values for Axes that do not have a Default column and are not Rule axes).  The declared required scope keys are not required for setCell(), removeCell(), or containsCell().
  * The 'RUN' feature (Tests) updated to use custom JSON written format, insulating the code from changes.
  * The 'RUN' feature obtains the Required Scope using the new Required Scope API.
* 2.9.13
  * The sys.classpath n-cube (one per app) now allows processing for loading .class files
  * Bug fix: not enough contrast between text URLs and background color on expression cells using URL to point to code.
* 2.9.12
  * Groovy classes from expression and method cells are compiled in parallel.
* 2.9.11
  * output.return entry added to output Map when getCell() / getCells() called.  The value associated to the key "return" is the value of the last step executed.  If it is a table of values, it is the value that was accessed.
* 2.9.8-2.9.10
  * Improvements in HTML display when a cell (or Column) has code in it.
* 2.9.7
  * Bug fix: Axis.updateColumns() should not have been processed (it is 'turned' on / off at Axis level).  This caused cells pointing to it to be dropped when the columns were edited.
* 2.9.6
  * The n-cube API that supports batch column editing (updateColumns()) has been updated to support all the proper parsing and range checking.
  * The HTML n-cube has been updated to include data-axis tags on the columns to support double-click column editing in NCE.
  * The top column row supports hover highlight.
* 2.9.5
  * SHA1 calculation of an n-cube is faster using a SHA1 MessageDigest instance directly.
  * Consolidated JsonFormatter / GroovyJsonFormatter into JsonFormatter.
  * Code moved from JsonFormatter to CellType Enum.
  * RuleInfo now a first-rate class. Dig into it (found on output map of getCell()) for rule execution tracing.
* 2.9.4
  * Rule execution tracing is complete, including calls to sub-rule cubes, sub-sub-rule cubes, etc.  It includes both 'begin>cubeName' and 'end>cubeName' markers as well as an entry for all rules that executed (condition true) in between.  If other rule cubes were called during rule execution, there execution traces are added, maintaining order.  The number of steps execution for a given rule set is kept, as well as all column bindings for each rule (indicates which columns pointed to the rule executed).
  * n-cube sha1() is now computed when formatted into JSON.  It is added as a meta-property on n-cube.  The SHA1 will be used along with NCE to determine if an n-cube has changed (basic for optimistic locking).
  * APIs added to generate test case input coordinates for all populated cells.
  * Improved HTML formatting for display in NCE (eventually NCE will do this in Javascript, and the JSON for the n-cube only will be sent to the client).
  * Code clean up related to formatting values and parsing values.
  * NCubeManager support for ApplicationID started, but not yet complete.
  * NCubeManager support for MongoDB started, but not yet complete.
  * MultiMatch flag removed from n-cube.  If you need multi-match on an axis, use a Rule axis.
* 2.9.3
  * SET and NEAREST axis values are now supported within Axis.convertStringToColumnValue().  This allows in-line editing of these values in the n-cube editor.
  * Many more tests added getting line coverage up to 96%.
  * NCube.setCellUsingObject() and NCube.getCellUsingObject() APIs removed.  Instead use NCube.objectToMap, and then call getCell() or getCells() with that Map.
* 2.9.2
  * jump() API added to expression cells.  Call jump() restarts the rule execution for the currently executing cube.  Calling jump([condition:ruleName, condition2:ruleName2, ...]) permits restarting the rule execution on a particular rule for each rule axis specified.
  * rule execution: If a rule axis is specified in the input coordinate (it is optional), then the associated value is expected to be a rule name (the 'name' field on a Column).  Execution for the rule axis will start at the specified rule.
  * Added new API to n-cube to fetch a List containing all required coordinates for each cell.  The coordinates are in terms of variable key names, not column ids.  This is useful for the n-cube Editor (GUI), allowing it to generate the Test Input coordinates for any cube.
  * N-cube hashcode() API was dramatically simplified.
  * Updated to use json-io 2.7.0
* 2.9.1
  * Added header 'content-type' for when CDN files are loaded locally from a developer's machine.  Providing the mime-type will quiet down browser warnings when loading Javascript, CSS, and HTML files.
  * Added new loadCubes() API to NCubeManager. This permits the caller to load all cubes for a given app, version, and status at start up, so that calls to other n-cubes from Groovy code will not have to worry about the other cubes being loaded.
  * Deprecated [renamed] NCubeManager.setBaseResourceUrls() to NCubeManager.addBaseResourceUrls().  It is additive, not replacing.
  * NCubeManager, Advice, Rules, and Axis tests have been separated into their own test classes, further reducing TestNCube class.
* 2.9.0
  * Bug fix: HTTP response headers are now copied case-insensitively to CdnRouter proxied HTTP response
  * New CdnDefaultHandler available for CDN content routers which dynamically adds logical file names to the CDN type specific routing cache.
* 2.8.2
  * Bug fix: CdnRouter now calls back to the CdnRoutingProvider on new API, doneWithConnection(Connection c) so that the provider knows that it can close or release the connection.
* 2.8.1
  * Bug fix: Exception handler in CdnRouter was chopping off the stack trace (only error message was getting reported).
  * Test case added for the case where an n-cube modifies itself from within execution of getCell().  The example has an axis where the cell associated to the default Column on an axis adds the sought after column.  It's akin to a Map get() call that does a put() of the item if it is not there.
* 2.8.0
  * Rule Execution: After execution of cube that had one or more rule axes (call to getCells()), the output Map has a new entry added under the "_rule" section, named "RULES_EXECUTED".  This entry contains the names (or ID if no name given) of the condition(s) and the return value of the associated statement. More than one condition could be associated to a statement in the case of a cube with 2 or more rule axes.  Therefore the keys of the Map are List, and the value is the associated statement return value.
  * Rule Execution: A condition's truth (true or false) value follows the same as the Groovy language.  For details, see http://www.groovy-lang.org/semantics.html#Groovy-Truth
  * Java 1.7: Template declarations updated to Java 1.7 syntax (no need to repeat collection template parameters a 2nd time on the RHS).
* 2.7.5
  * Added ability to turn Set<Long> into Map<String, Object> coordinate that will retrieve cell described by Set<Long>.  Useful for n-cube editor.
* 2.7.4
  * Bug fix: reloading n-cubes now clears all of its internal caches, thereby allowing reloading Groovy code without server restarts.
  * Bug fix: NCubeManager was not rethrowing the exception when a bad URL was passed to setBaseResourceUrls().
  * Bug fix: If a URL failed to resolve (valid URL, but nothing valid at the other end of the URL), an NPE occurred.  Now an exception is thrown indicating the URL that failed to resolve, the n-cube it resided within, and the version of the n-cube.
* 2.7.3
  * Added GroovyClassLoader 'file' version so that the .json loaded files do not need to call NCubeManager.setUrlClassLoader()
* 2.7.2
  * New API added to NCubeManager, doesCubeExist(), which returns true if the given n-cube is stored within the persistent storage.
  * HTML-syntax highlighting further improved
* 2.7.1
  * Dynamically loaded Groovy classes (loaded from URL), load much faster.
  * The HTML representation of n-cube updated to differentiate URL specified cells and expression cells, from all other cells.  Very basic syntax highlighting if you can call it that.
* 2.7.0
  * New capability: key-value pairs can be added to n-cube, any axis, and any column.  These are picked up from the JSON format or set via setMetaProperty() API.  This allows you to add additional information to an ncube, it's axis, or a column, and it will be stored and retrieved with the n-cube and can be queried later.
  * New capability: NCubeManager has a new API, setUrlClassLoader() which allows you to set a List of String URLs to be added to the Groovy class path that is used when a class references another class by import, extends, or implements.  The URL should point to the fully qualified location up to but just before the code resource (don't include the /com/yourcompany/... portion).
  * New capability: n-cube can be used as a CDN router.  Used in this fashion, fetches to get content will be routed based on the scope of the cube used to route CDN requests.  In order to use this feature, it is expected you have a servlet filter like urlRewrite from Tuckey, which will forward requests to the CdnRouter class.  Furthermore, you need to set up a CdnRouterProvider.  See the code / comments in the com.cedarsoftware.ncube.util package.
* 2.6.3
  * CdnUrlExecutor updated to handle Classpath for resolving URL content (in addition to the existing HTTP support).
* 2.6.2
  * GroovyShell made static in GroovyBase.  GroovyShell is re-entrant.  The GroovyShell is only used when parsing CommandCell URLs to allow for @refCube[:] type expansions.
* 2.6.1
  * Refactor CommandCell interface to have fewer APIs.
  * Bug fix: null check added for when 'Command Text' is empty and attempting search for referenced cube names within it.
* 2.6.0
  * An Executor can be added to a call to getCell(), getCells() where the Executor will be called instead of fetching the cell.  The defaultCellExecutor will execute the cell as before.  It can be overridden so external code can be executed before the cell is returned or after it is executed.
  * runRuleCube() API added to the NCubeGroovyExpression so that a rule can run other rules in other cubes.
  * Potential concurrency bug fixed if the URL: feature of an n-cube was used, and the cell content was not cached.
* 2.5.0
  * Advice can be specified to cube and method name, using wildcards.  For example, `*Controller.save*()` would add the advice to all n-cube Controller classes methods that start with `save`.
  * `containsCellValue()` API added to NCube.  This will return `true` if, and only if, the cell specified by the coordinate has an actual value located in it (defaultCellValue does not count).
  * `containsCell()` API changed.  It will return `true` if the cell has a value, including the defaultCellValue, if it is not null.
  * Both `containsCell()` and `containsCellValue()` throw `CoordinateNotFoundException` if the specified coordinate falls outside the n-cube's defined hyper-space.
  * New public API added to Axis, `promoteValue(AxisValueType type, Comparable value)`.  If the value passed in (e.g. an int) is of the same kind as AxisValueType (e.g. long) then the returned value will be the the larger AxisValueType (long in this example).  If the `valueType` is not of the same basic nature as `value`, an intelligent conversion will be done.  For example, String to Date, Calendar to Date, Date to String, Long to String, Integer to String, String to BigDecimal, and so on.
  * When a Rule cube executes, the output map always contains an `_rule` entry.  There is a constant now defined on NCube (`RULE_EXEC_INFO`) which is used to fetch this meta-information Map.  A new Enum has been added, `RuleMetaKeys` which contains an enum for each rule-meta information entry in this Map.
* 2.4.0
  * Advice interface added.  Allows before() and after() methods to be called before Controller methods or expressions are called.  Only expressions specified by 'url' can have advice placed around them.
  * NCube now writes 'simple JSON' format.  This is the same JSON format that is used in the test resources .json files.  NCubes stored in the database are now written in simple JSON format.  This insulates the format from member variable changes to n-cube and its related classes.
  * Expression (Rule) axis - now supports default column.  This column is fired if no prior expressions fired.  It is essentially the logical NOT of all of the expressions on a rule axis.  Makes it trivial to write the catch-if-nothing-fired-condition.
  * Expression (Rule) axis - conditions on Rule axis can now be specified with URL to the Groovy condition code.  This allows single-step debugging of lengthy conditions.
  * URL specified commands can use res:// URLs for indicating that the source is located within the Java classpath, or http(s).
  * URL specified commands can use @cube[:] references within the URL to allow the hostname / protocol / port to be indicated elsewhere, insulating URLs from changing when the host / protocol / port needs to be changed.
  * NCube methods and expressions specified by URL can now be single-stepped.
  * In the simple JSON format, type 'array' is no longer supported.  To make a cell an Object[], List, Map, etc., make the cell type 'exp' and then specify the content in List, Map, Object[], etc.  For an Object[] use "[1, 2, 3] as Object[]". For a List, use "['This', 'is', 'a list']".  For a Map, use "[key1:'Alpha', key2:'Beta']"
  * Expression cells or controller methods that have identical source code, will use the same Groovy class internally.  The source code is SHA1 hashed and keyed by the hash internally.
* 2.3.3
  * RenameNCube() API added to NCubeManager.
  * The regex that locates the relative n-cube references e.g. @otherCube[x:val], improved to no longer incorrectly find annotations as n-cube references.
  * Levenshtein algorithm moved to CedarSoftware's java-util library. N-cube already had a dependence on java-util.
* 2.3.2
  * HTML formatting improved to handle all cell data types
  * Parse routine that fetches n-cube names was matching too broad a string for n-cube name.
* 2.3.1
  * Date axis be created from, or matched with, a String that passed DateUtilities.parseDate().
  * String axis can be created from, or matched with, a Number instance.
  * Axis.promoteValue() has been made public.
* 2.3.0
  * Groovy expression, method, and template cells can be loaded from 'url' instead of having content directly in 'value' field.  In addition, the 'cacheable' attribute can be added.  When 'true', the template, expression, or method, is loaded and compiled once, and then stored in memory. If 'cacheable' attribute is 'false', then the content is retrieved on each access.
  * Within the url, other n-cubes can be referenced.  For example, `@settings[:]/html/index.html`.  In this example, the current input coordinate that directed access to the cell containing the URL reference, is passed as input to the referenced n-cube(s).  This allows a 'settings-type' n-cube to be used to keep track of actual domains, ports, contexts, etc., leaving the URLs in all the other cubes not needed to be changed when the domain, port, etc. is changed.
* 2.2.0
  * Axis update column value(s) support added
  * NCubeInfoDto ncube id changed from long to String
  * NCubeManager now caches n-cube by name and version, allowing two or more versions of the same named n-cube to be loaded at the same time.  Useful in multi-tenant environment.
  * NCube has the version it was loaded from 'stamped' into it (whether file or disk loaded). Use n-ube's getVersion() API to retrieve it.
* 2.1.0
  * Rule conditions and statements can stop rule execution.  ruleStop() can be called from the condition column or from a Groovy expression or method cell.
  * Output Map is written to in the '_rule' key of the output map, which is a Map, with an entry to indicate whether or not rules where stopped prematurely.  In the future, other useful rule execution will be added to this map.
  * id's specified in simple JSON format can be long, string, double, or boolean. Allows aliasing columns to be referenced by cells' id field.
  * HTML formatting code moved into separate internal formatters package, where other n-cube formatters would be placed.
* 2.0.1
  * 'binary' type added to simple JSON format.  Marks a cell to be returned as byte[].  'value' should be set to hex digits 'CAFEBABE10', or the 'url' should be set to point to location returning binary content.
  * 'cacheable' flag added to 'string' and 'binary' cells (when specified as 'url').  If not specified, the default is cacheable=true, meaning that n-cube will fetch the contents from the URL, and then hold onto it.  Set to "cacheable":false and n-cube will retrieve the content each time the cell is referenced.
* 2.0.0
  * Initial version<|MERGE_RESOLUTION|>--- conflicted
+++ resolved
@@ -1,10 +1,7 @@
 ### Revision History
 * 4.1.28-SNAPSHOT
-<<<<<<< HEAD
   * Bug fix: Updated sha1 algorithm for a found issue with rainbow pairs. Application property is required to set running sha1 version.
-=======
   * Removed `String.join()`, which is Java 8 functionality, from `GroovyExpression` and replaced it with Guava's `Joiner` so that consumers using `<classifier>jre7</classifier>` can use NCube.
->>>>>>> 853b6d84
   * Bug fix: Updated `NCube.createStubCube()` so it doesn't try to delete columns reference axes. Reference axes on "stub NCubes" will now contain all columns. Non-reference axes continue to have no columns.
   * Cleaned up `NCubeJdbcPersister.createCube()`
 * 4.1.27
