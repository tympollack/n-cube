<?xml version="1.0" encoding="UTF-8"?>
<project xmlns="http://maven.apache.org/POM/4.0.0" xmlns:xsi="http://www.w3.org/2001/XMLSchema-instance" xsi:schemaLocation="http://maven.apache.org/POM/4.0.0 http://maven.apache.org/maven-v4_0_0.xsd">
	<modelVersion>4.0.0</modelVersion>
    <name>n-cube</name>
    <groupId>com.cedarsoftware</groupId>
	<artifactId>n-cube</artifactId>
    <packaging>jar</packaging>
<<<<<<< HEAD
	<version>4.3.2-SNAPSHOT</version>
=======
	<version>4.3.2</version>
>>>>>>> c336d22a
	<description>n-cube Engine</description>
    <url>https://github.com/jdereg/n-cube</url>
    <profiles>
        <profile>
            <id>release-sign-artifacts</id>
            <activation>
                <property>
                    <name>performRelease</name>
                    <value>true</value>
                </property>
            </activation>
            <build>
                <plugins>
                    <plugin>
                        <groupId>org.apache.maven.plugins</groupId>
                        <artifactId>maven-gpg-plugin</artifactId>
                        <version>${version.plugin.gpg}</version>
                        <executions>
                            <execution>
                                <id>sign-artifacts</id>
                                <phase>verify</phase>
                                <goals>
                                    <goal>sign</goal>
                                </goals>
                                <configuration>
                                    <keyname>${gpg.keyname}</keyname>
                                    <passphrase>${gpg.passphrase}</passphrase>
                                </configuration>
                            </execution>
                        </executions>
                    </plugin>
                </plugins>
            </build>
        </profile>
    </profiles>

    <licenses>
        <license>
            <name>The Apache Software License, Version 2.0</name>
            <url>http://www.apache.org/licenses/LICENSE-2.0.txt</url>
            <distribution>repo</distribution>
        </license>
    </licenses>

    <scm>
        <url>https://github.com/jdereg/n-cube</url>
        <connection>scm:git:git://github.com/jdereg/n-cube.git</connection>
        <developerConnection>scm:git:git@github.com:jdereg/n-cube.git</developerConnection>
        <tag>HEAD</tag>
    </scm>

    <developers>
        <developer>
            <id>jdereg</id>
            <name>John DeRegnaucourt</name>
            <email>jdereg@gmail.com</email>
        </developer>
    </developers>

    <parent>
        <groupId>org.springframework.boot</groupId>
        <artifactId>spring-boot-starter-parent</artifactId>
        <version>1.5.10.RELEASE</version>  <!-- must be inlined, properties not allowed here -->
    </parent>

    <properties>
        <version.json-io>4.10.0</version.json-io>
        <version.java-util>1.34.0</version.java-util>
        <version.json-command-servlet>1.8.3</version.json-command-servlet>
        <version.groovy>2.4.15</version.groovy>
        <version.guava>23.0</version.guava>
        <version.caffeine>2.6.2</version.caffeine>
        <version.httpclient>4.5.3</version.httpclient>
        <version.spring>4.3.16.RELEASE</version.spring>
        <version.springboot>1.5.12.RELEASE</version.springboot>
        <version.mysql.connector.java>6.0.6</version.mysql.connector.java>
        <version.hsqldb>2.4.0</version.hsqldb>
        <version.apache.ivy>2.4.0</version.apache.ivy>
        <version.plugin.assembly>3.0.0</version.plugin.assembly>
        <version.plugin.maven-compiler>3.6.2</version.plugin.maven-compiler>
        <version.plugin.build-helper>3.0.0</version.plugin.build-helper>
        <version.plugin.gmavenplus>1.6</version.plugin.gmavenplus>
        <version.plugin.nexus>1.6.8</version.plugin.nexus>
        <version.plugin.source>3.0.1</version.plugin.source>
        <version.plugin.gpg>1.6</version.plugin.gpg>
        <version.plugin.surefire>2.20</version.plugin.surefire>
        <version.servlet.api>2.5</version.servlet.api>
        <version.servlet>3.1.0</version.servlet>
        <project.build.sourceEncoding>UTF-8</project.build.sourceEncoding>
        <java.version>1.8</java.version>
        <tomcat.version>8.5.24</tomcat.version>
    </properties>

    <repositories>
    </repositories>

    <pluginRepositories>
        <pluginRepository>
            <id>central</id>
            <name>Maven Plugin Repository</name>
            <url>http://repo1.maven.org/maven2</url>
            <layout>default</layout>
            <snapshots>
                <enabled>false</enabled>
            </snapshots>
            <releases>
                <updatePolicy>never</updatePolicy>
            </releases>
        </pluginRepository>
    </pluginRepositories>

    <distributionManagement>
        <snapshotRepository>
            <id>ossrh</id>
            <url>https://oss.sonatype.org/content/repositories/snapshots</url>
        </snapshotRepository>
        <repository>
            <id>ossrh</id>
            <url>https://oss.sonatype.org/service/local/staging/deploy/maven2/</url>
        </repository>
    </distributionManagement>

    <build>
        <plugins>

            <!-- turn off normal compile/testCompile because we are using gmaven plus groovy compile -->
            <plugin>
                <groupId>org.apache.maven.plugins</groupId>
                <artifactId>maven-compiler-plugin</artifactId>
                <version>${version.plugin.maven-compiler}</version>
                <executions>
                    <execution>
                        <id>default-compile</id>
                        <phase>none</phase>
                    </execution>
                    <execution>
                        <id>default-testCompile</id>
                        <phase>none</phase>
                    </execution>
                </executions>
            </plugin>

            <plugin>
                <groupId>org.codehaus.gmavenplus</groupId>
                <artifactId>gmavenplus-plugin</artifactId>
                <version>${version.plugin.gmavenplus}</version>
                <configuration>
                    <sourceEncoding>${project.build.sourceEncoding}</sourceEncoding>
                    <scope>public</scope>
                </configuration>
                <executions>
                    <execution>
                        <goals>
                            <goal>addSources</goal>
                            <goal>addTestSources</goal>
                            <goal>compile</goal>
                            <goal>compileTests</goal>
                        </goals>
                    </execution>
                    <execution>
                        <id>jre7</id>
                        <configuration>
                            <targetBytecode>1.7</targetBytecode>
                            <outputDirectory>${project.basedir}/target/classes-jre7</outputDirectory>
                        </configuration>
                        <goals>
                            <goal>addSources</goal>
                            <goal>compile</goal>
                        </goals>
                    </execution>
                    <execution>
                        <id>groovydoc</id>
                        <phase>package</phase>
                        <goals>
                            <goal>groovydoc</goal>
                        </goals>
                    </execution>
                </executions>
            </plugin>

            <plugin>
                <groupId>org.codehaus.mojo</groupId>
                <artifactId>build-helper-maven-plugin</artifactId>
                <version>${version.plugin.build-helper}</version>
                <executions>
                    <execution>
                        <id>add-groovy-sources</id>
                        <phase>generate-sources</phase>
                        <goals>
                            <goal>add-source</goal>
                        </goals>
                        <configuration>
                            <sources>
                                <source>src/main/groovy</source>
                            </sources>
                        </configuration>
                    </execution>
                    <execution>
                        <id>add-test-source</id>
                        <phase>generate-test-sources</phase>
                        <goals>
                            <goal>add-test-source</goal>
                        </goals>
                        <configuration>
                            <sources>
                                <source>src/test/groovy</source>
                            </sources>
                        </configuration>
                    </execution>
                    <execution>
                        <id>add-test-resources</id>
                        <phase>generate-test-resources</phase>
                        <goals>
                            <goal>add-test-resource</goal>
                        </goals>
                        <configuration>
                            <resources>
                                <resource>
                                    <directory>src/test/scripts</directory>
                                </resource>
                            </resources>
                        </configuration>
                    </execution>
                </executions>
            </plugin>

            <plugin>
                <groupId>org.apache.maven.plugins</groupId>
                <artifactId>maven-source-plugin</artifactId>
                <version>${version.plugin.source}</version>
                <executions>
                    <execution>
                        <id>attach-sources</id>
                        <goals>
                            <goal>jar-no-fork</goal>
                        </goals>
                    </execution>
                </executions>
            </plugin>

            <plugin>
                <artifactId>maven-assembly-plugin</artifactId>
                <version>${version.plugin.assembly}</version>
                <executions>
                    <execution>
                        <configuration>
                            <descriptors>
                                <descriptor>src/main/assembly/groovydoc.xml</descriptor>
                            </descriptors>
                        </configuration>
                        <id>javadoc</id>
                        <phase>package</phase>
                        <goals>
                            <goal>single</goal>
                        </goals>
                    </execution>
                    <execution>
                        <configuration>
                            <descriptors>
                                <descriptor>src/main/assembly/jre7.xml</descriptor>
                            </descriptors>
                        </configuration>
                        <id>jre7</id>
                        <phase>package</phase>
                        <goals>
                            <goal>single</goal>
                        </goals>
                    </execution>
                </executions>
            </plugin>

            <plugin>
                <groupId>org.sonatype.plugins</groupId>
                <artifactId>nexus-staging-maven-plugin</artifactId>
                <version>${version.plugin.nexus}</version>
                <extensions>true</extensions>
                <configuration>
                    <serverId>ossrh</serverId>
                    <nexusUrl>https://oss.sonatype.org/</nexusUrl>
                    <autoReleaseAfterClose>true</autoReleaseAfterClose>
                </configuration>
            </plugin>

            <plugin>
                <groupId>org.apache.maven.plugins</groupId>
                <artifactId>maven-surefire-plugin</artifactId>
                <version>${version.plugin.surefire}</version>
                <configuration>
                    <argLine>-Xmx1500m -XX:MaxPermSize=256m</argLine>
                    <forkCount>2</forkCount>
                    <includes>
                        <include>**/*Test*</include>
                    </includes>
                </configuration>
            </plugin>

        </plugins>
    </build>

    <dependencies>

        <dependency>
            <groupId>com.fasterxml.jackson.core</groupId>
            <artifactId>jackson-databind</artifactId>
        </dependency>
        
        <dependency>
            <groupId>org.springframework.boot</groupId>
            <artifactId>spring-boot-starter-web</artifactId>
        </dependency>

        <dependency>
            <groupId>ch.qos.logback</groupId>
            <artifactId>logback-classic</artifactId>
            <scope>runtime</scope>
            <optional>true</optional>
        </dependency>

        <dependency>
            <groupId>org.springframework.boot</groupId>
            <artifactId>spring-boot-starter-test</artifactId>
            <scope>test</scope>
        </dependency>

        <dependency>
            <groupId>org.springframework.boot</groupId>
            <artifactId>spring-boot-starter-actuator</artifactId>
        </dependency>
        
        <dependency>
            <groupId>org.springframework.boot</groupId>
            <artifactId>spring-boot-starter-jdbc</artifactId>
        </dependency>
        
        <dependency>
            <groupId>com.cedarsoftware</groupId>
            <artifactId>json-command-servlet</artifactId>
            <version>${version.json-command-servlet}</version>
        </dependency>

        <dependency>
            <groupId>org.apache.httpcomponents</groupId>
            <artifactId>httpclient</artifactId>
            <version>${version.httpclient}</version>
        </dependency>

        <dependency>
            <groupId>org.springframework</groupId>
            <artifactId>spring-orm</artifactId>
            <version>${version.spring}</version>
        </dependency>

        <dependency>
            <groupId>org.springframework</groupId>
            <artifactId>spring-aspects</artifactId>
            <version>${version.spring}</version>
        </dependency>

        <dependency>
            <groupId>org.springframework</groupId>
            <artifactId>spring-context-support</artifactId>
            <version>${version.spring}</version>
        </dependency>

        <dependency>
            <groupId>org.codehaus.groovy</groupId>
            <artifactId>groovy-all</artifactId>
            <version>${version.groovy}</version>
            <!--<classifier>indy</classifier>-->
        </dependency>

        <dependency>
            <groupId>org.hsqldb</groupId>
            <artifactId>hsqldb</artifactId>
            <version>${version.hsqldb}</version>
        </dependency>

        <dependency>
            <groupId>javax.servlet</groupId>
            <artifactId>servlet-api</artifactId>
            <version>${version.servlet.api}</version>
            <scope>provided</scope>
        </dependency>

        <dependency>
            <groupId>javax.servlet</groupId>
            <artifactId>javax.servlet-api</artifactId>
            <version>${version.servlet}</version>
            <scope>provided</scope>
        </dependency>

        <dependency>
            <groupId>mysql</groupId>
            <artifactId>mysql-connector-java</artifactId>
            <version>${version.mysql.connector.java}</version>
            <scope>test</scope>
        </dependency>

        <dependency>
            <groupId>com.google.guava</groupId>
            <artifactId>guava</artifactId>
            <version>${version.guava}</version>
        </dependency>
        <dependency>
            <groupId>com.github.ben-manes.caffeine</groupId>
            <artifactId>caffeine</artifactId>
            <version>${version.caffeine}</version>
        </dependency>

        <dependency>
            <groupId>com.cedarsoftware</groupId>
            <artifactId>json-io</artifactId>
            <version>${version.json-io}</version>
        </dependency>

        <dependency>
            <groupId>com.cedarsoftware</groupId>
            <artifactId>java-util</artifactId>
            <version>${version.java-util}</version>
        </dependency>

        <dependency>
            <groupId>org.apache.ivy</groupId>
            <artifactId>ivy</artifactId>
            <version>${version.apache.ivy}</version>
        </dependency>

    </dependencies>
</project><|MERGE_RESOLUTION|>--- conflicted
+++ resolved
@@ -5,11 +5,7 @@
     <groupId>com.cedarsoftware</groupId>
 	<artifactId>n-cube</artifactId>
     <packaging>jar</packaging>
-<<<<<<< HEAD
-	<version>4.3.2-SNAPSHOT</version>
-=======
 	<version>4.3.2</version>
->>>>>>> c336d22a
 	<description>n-cube Engine</description>
     <url>https://github.com/jdereg/n-cube</url>
     <profiles>
@@ -81,7 +77,6 @@
         <version.json-command-servlet>1.8.3</version.json-command-servlet>
         <version.groovy>2.4.15</version.groovy>
         <version.guava>23.0</version.guava>
-        <version.caffeine>2.6.2</version.caffeine>
         <version.httpclient>4.5.3</version.httpclient>
         <version.spring>4.3.16.RELEASE</version.spring>
         <version.springboot>1.5.12.RELEASE</version.springboot>
@@ -413,11 +408,6 @@
             <artifactId>guava</artifactId>
             <version>${version.guava}</version>
         </dependency>
-        <dependency>
-            <groupId>com.github.ben-manes.caffeine</groupId>
-            <artifactId>caffeine</artifactId>
-            <version>${version.caffeine}</version>
-        </dependency>
 
         <dependency>
             <groupId>com.cedarsoftware</groupId>
