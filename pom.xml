--- conflicted
+++ resolved
@@ -4,13 +4,8 @@
     <name>n-cube</name>
     <groupId>com.cedarsoftware</groupId>
 	<artifactId>n-cube</artifactId>
-<<<<<<< HEAD
     <packaging>war</packaging>
-	<version>3.6.11-SNAPSHOT</version>
-=======
-    <packaging>jar</packaging>
 	<version>3.6.13-SNAPSHOT</version>
->>>>>>> f249bcdb
 	<description>n-cube Engine</description>
     <url>https://github.com/jdereg/n-cube</url>
     <profiles>
