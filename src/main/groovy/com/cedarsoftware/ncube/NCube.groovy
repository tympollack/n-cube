--- conflicted
+++ resolved
@@ -1246,13 +1246,8 @@
      */
     private Map internalMapReduce(String rowAxisName, String colAxisName, Closure where = { true }, Map options = [:], Map columnDefaultCache)
     {
-<<<<<<< HEAD
-        Map input = (Map) options.input ?: [:]
-        Map output = (Map) options.output ?: [:]
-=======
         Map input =  options.containsKey('input') ? (Map) options.input : [:]
         Map output = options.containsKey('output') ? (Map) options.output : [:]
->>>>>>> 05643a48
         Object defaultValue = options.get(MAP_REDUCE_DEFAULT_VALUE)
         Collection<Column> selectList = (Collection) options.selectList
         Collection<Column> whereColumns = (Collection) options.whereColumns
@@ -1306,9 +1301,6 @@
                 ids.add(whereId)
                 commandInput.put(colAxisName, colAxis.getValueToLocateColumn(column))
                 Object colKey = isColDiscrete ? column.value : column.columnName
-<<<<<<< HEAD
-                whereVars.put(colKey, shouldExecute ? getCellById(ids, commandInput, output, defaultValue, columnDefaultCache) : getCellByIdNoExecute(ids))
-=======
                 def val
                 try
                 {
@@ -1319,7 +1311,6 @@
                     val = "err: ${getExceptionMessage(getDeepestException(e))}".toString()
                 }
                 whereVars.put(colKey, val)
->>>>>>> 05643a48
                 ids.remove(whereId)
             }
 
@@ -1388,11 +1379,7 @@
         commandOpts.input = commandInput
         commandOpts.selectList = selectColumns(colAxis, columnsToReturn)
         commandOpts.whereColumns = selectColumns(colAxis, columnsToSearch)
-<<<<<<< HEAD
-        commandOpts.put(MAP_REDUCE_SHOULD_EXECUTE, options[MAP_REDUCE_SHOULD_EXECUTE] ?: true)
-=======
         commandOpts.put(MAP_REDUCE_SHOULD_EXECUTE, options.get(MAP_REDUCE_SHOULD_EXECUTE) == null ? true : options.get(MAP_REDUCE_SHOULD_EXECUTE))
->>>>>>> 05643a48
 
         String rowAxisName
         Set<String> searchAxes = axisNames - colAxisName - input.keySet()
