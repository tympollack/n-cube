package com.cedarsoftware.ncube

import com.cedarsoftware.ncube.util.CdnClassLoader
import com.cedarsoftware.util.ArrayUtilities
import com.cedarsoftware.util.CaseInsensitiveMap
import com.cedarsoftware.util.CaseInsensitiveSet
import com.cedarsoftware.util.Converter
import com.cedarsoftware.util.EncryptionUtilities
import com.cedarsoftware.util.IOUtilities
import com.cedarsoftware.util.MapUtilities
import com.cedarsoftware.util.StringUtilities
import com.cedarsoftware.util.SystemUtilities
import com.cedarsoftware.util.TrackingMap
import com.cedarsoftware.util.io.JsonObject
import com.cedarsoftware.util.io.JsonReader
import com.cedarsoftware.util.io.JsonWriter
import groovy.transform.CompileStatic
import ncube.grv.method.NCubeGroovyController
import org.apache.logging.log4j.LogManager
import org.apache.logging.log4j.Logger

import java.nio.file.Files
import java.nio.file.Path
import java.nio.file.Paths
import java.util.concurrent.ConcurrentHashMap
import java.util.concurrent.ConcurrentMap
import java.util.regex.Pattern

/**
 * This class manages a list of NCubes.  This class is referenced
 * by NCube in one place - when it joins to other cubes, it consults
 * the NCubeManager to find the joined NCube.
 * <p/>
 * This class takes care of creating, loading, updating, releasing,
 * and deleting NCubes.  It also allows you to get a list of NCubes
 * matching a wildcard (SQL Like) string.
 *
 * @author John DeRegnaucourt (jdereg@gmail.com)
 *         <br>
 *         Copyright (c) Cedar Software LLC
 *         <br><br>
 *         Licensed under the Apache License, Version 2.0 (the "License")
 *         you may not use this file except in compliance with the License.
 *         You may obtain a copy of the License at
 *         <br><br>
 *         http://www.apache.org/licenses/LICENSE-2.0
 *         <br><br>
 *         Unless required by applicable law or agreed to in writing, software
 *         distributed under the License is distributed on an "AS IS" BASIS,
 *         WITHOUT WARRANTIES OR CONDITIONS OF ANY KIND, either eƒfetxpress or implied.
 *         See the License for the specific language governing permissions and
 *         limitations under the License.
 */
@CompileStatic
class NCubeManager
{
    public static final String ERROR_CANNOT_MOVE_000 = 'Version 0.0.0 is for system configuration and cannot be move.'
    public static final String ERROR_CANNOT_MOVE_TO_000 = 'Version 0.0.0 is for system configuration and branch cannot be moved to it.'
    public static final String ERROR_CANNOT_RELEASE_000 = 'Version 0.0.0 is for system configuration and cannot be released.'
    public static final String ERROR_CANNOT_RELEASE_TO_000 = 'Version 0.0.0 is for system configuration and cannot be created from the release process.'
    public static final String ERROR_NOT_ADMIN = 'Operation not performed. You do not have admin permissions for '

    public static final String SEARCH_INCLUDE_CUBE_DATA = 'includeCubeData'
    public static final String SEARCH_INCLUDE_TEST_DATA = 'includeTestData'
    public static final String SEARCH_INCLUDE_NOTES = 'includeNotes'
    public static final String SEARCH_DELETED_RECORDS_ONLY = 'deletedRecordsOnly'
    public static final String SEARCH_ACTIVE_RECORDS_ONLY = 'activeRecordsOnly'
    public static final String SEARCH_CHANGED_RECORDS_ONLY = 'changedRecordsOnly'
    public static final String SEARCH_EXACT_MATCH_NAME = 'exactMatchName'

    public static final String SYS_BOOTSTRAP = 'sys.bootstrap'
    public static final String SYS_PROTOTYPE = 'sys.prototype'
    public static final String SYS_PERMISSIONS = 'sys.permissions'
    public static final String SYS_USERGROUPS = 'sys.usergroups'
    public static final String SYS_LOCK = 'sys.lock'
    public static final String SYS_BRANCH_PERMISSIONS = 'sys.branch.permissions'
    public static final String CLASSPATH_CUBE = 'sys.classpath'

    public static final String ROLE_ADMIN = 'admin'
    public static final String ROLE_USER = 'user'
    public static final String ROLE_READONLY = 'readonly'

    public static final String AXIS_ROLE = 'role'
    public static final String AXIS_USER = 'user'
    public static final String AXIS_RESOURCE = 'resource'
    public static final String AXIS_ACTION = 'action'
    public static final String AXIS_SYSTEM = 'system'

    public static final String PROPERTY_CACHE = 'cache'

    public static final int PERMISSION_CACHE_THRESHOLD = 1000 * 60 * 30 // half-hour

    // Maintain cache of 'wildcard' patterns to Compiled Pattern instance
    private static ConcurrentMap<String, Pattern> wildcards = new ConcurrentHashMap<>()
    private static final ConcurrentMap<ApplicationID, ConcurrentMap<String, Object>> ncubeCache = new ConcurrentHashMap<>()
    private static final ConcurrentMap<ApplicationID, ConcurrentMap<String, Advice>> advices = new ConcurrentHashMap<>()
    private static final ConcurrentMap<ApplicationID, GroovyClassLoader> localClassLoaders = new ConcurrentHashMap<>()
    static final String NCUBE_PARAMS = 'NCUBE_PARAMS'
    private static NCubePersister nCubePersister
    private static final Logger LOG = LogManager.getLogger(NCubeManager.class)

    // not private in case we want to tweak things for testing.
    protected static volatile ConcurrentMap<String, Object> systemParams = null

    private static final ThreadLocal<String> userId = new ThreadLocal<String>() {
        public String initialValue()
        {
            Map params = systemParams
            String userId = params.user instanceof String ? params.user : System.getProperty('user.name')
            return userId?.trim()
        }
    }

    // cache key = SHA-1(userId + '_' + appId + '_' + resource + '_' + Action)
    // cache value = Long (negative = false, positive = true, abs(value) = millis since last access)
    private static final Map<String, Long> permCache = new ConcurrentHashMap<>()


    private static final List CUBE_MUTATE_ACTIONS = [Action.COMMIT, Action.UPDATE]

    /**
     * Store the Persister to be used with the NCubeManager API (Dependency Injection API)
     */
    static void setNCubePersister(NCubePersister persister)
    {
        nCubePersister = persister
    }

    static NCubePersister getPersister()
    {
        if (nCubePersister == null)
        {
            throw new IllegalStateException('Persister not set into NCubeManager.')
        }
        return nCubePersister
    }

    static Map<String, Object> getSystemParams()
    {
        final ConcurrentMap<String, Object> params = systemParams

        if (params != null)
        {
            return params
        }

        synchronized (NCubeManager.class)
        {
            if (systemParams == null)
            {
                String jsonParams = SystemUtilities.getExternalVariable(NCUBE_PARAMS)
                ConcurrentMap sysParamMap = new ConcurrentHashMap<>()

                if (StringUtilities.hasContent(jsonParams))
                {
                    try
                    {
                        sysParamMap = new ConcurrentHashMap<>((Map) JsonReader.jsonToJava(jsonParams, [(JsonReader.USE_MAPS): true] as Map))
                    }
                    catch (Exception ignored)
                    {
                        LOG.warn('Parsing of NCUBE_PARAMS failed. ' + jsonParams)
                    }
                }
                systemParams = sysParamMap
            }
        }
        return systemParams
    }

    /**
     * Fetch all the n-cube names for the given ApplicationID.  This API
     * will load all cube records for the ApplicationID (NCubeInfoDtos),
     * and then get the names from them.
     *
     * @return Set < String >  n-cube names.  If an empty Set is returned,
     * then there are no persisted n-cubes for the passed in ApplicationID.
     */
    @Deprecated
    protected static Set<String> getCubeNames(ApplicationID appId)
    {
        List<NCubeInfoDto> cubeInfos = search(appId, null, null, [(SEARCH_ACTIVE_RECORDS_ONLY): true])
        Set<String> names = new TreeSet<>()

        for (NCubeInfoDto info : cubeInfos)
        {   // Permission check happened in search()
            names.add(info.name)
        }

        if (names.isEmpty())
        {   // Support tests that load cubes from JSON files...
            // can only be in there as ncubes, not ncubeDtoInfo
            for (Object value : getCacheForApp(appId).values())
            {
                if (value instanceof NCube)
                {
                    NCube cube = (NCube) value
                    names.add(cube.name)
                }
            }
        }
        return new CaseInsensitiveSet<>(names)
    }

    /**
     * Load n-cube, bypassing any caching.  This is necessary for n-cube-editor (IDE time
     * usage).  If the IDE environment is clustered, cannot be getting stale copies from
     * cache.  Any advices in the manager will be applied to the n-cube.
     * @return NCube of the specified name from the specified AppID, or null if not found.
     */
    static NCube loadCube(ApplicationID appId, String cubeName)
    {
        assertPermissions(appId, cubeName)
        NCube ncube = persister.loadCube(appId, cubeName)
        if (ncube == null)
        {
            return null
        }
        applyAdvices(ncube.applicationID, ncube)
        cacheCube(appId, ncube)
        return ncube
    }

    /**
     * Fetch an n-cube by name from the given ApplicationID.  If no n-cubes
     * are loaded, then a loadCubes() call is performed and then the
     * internal cache is checked again.  If the cube is not found, null is
     * returned.
     */
    static NCube getCube(ApplicationID appId, String cubeName)
    {
        validateAppId(appId)
        assertPermissions(appId, cubeName)
        NCube.validateCubeName(cubeName)
        return getCubeInternal(appId, cubeName)
    }

    private static NCube getCubeInternal(ApplicationID appId, String cubeName)
    {
        Map<String, Object> cubes = getCacheForApp(appId)
        final String lowerCubeName = cubeName.toLowerCase()

        if (cubes.containsKey(lowerCubeName))
        {   // pull from cache
            final Object cube = cubes[lowerCubeName]
            return Boolean.FALSE == cube ? null : cube as NCube
        }

        // now even items with metaProperties(cache = 'false') can be retrieved
        // and normal app processing doesn't do two queries anymore.
        // used to do getCubeInfoRecords() -> dto
        // and then dto -> loadCube(id)
        NCube ncube = persister.loadCube(appId, cubeName)
        if (ncube == null)
        {   // Associate 'failed to load' with Boolean.FALSE so no further attempts are made to load it
            cubes[lowerCubeName] = Boolean.FALSE
            return null
        }
        return prepareCube(ncube)
    }

    private static NCube prepareCube(NCube cube)
    {
        applyAdvices(cube.applicationID, cube)
        cacheCube(cube.applicationID, cube)
        return cube
    }

    /**
     * Load the n-cube with the specified id.  This is useful in n-cube editors, where a user wants to pick
     * an older revision and load / compare it.
     * @param id long n-cube id.
     * @return NCube that has the passed in id.
     */
    static NCube loadCubeById(long id)
    {
        NCube ncube = persister.loadCubeById(id)
        return prepareCube(ncube)
    }

    /**
     * Fetch the classloader for the given ApplicationID.
     */
    protected static URLClassLoader getUrlClassLoader(ApplicationID appId, Map input)
    {
        NCube cpCube = getCube(appId, CLASSPATH_CUBE)

        if (cpCube == null)
        {   // No sys.classpath cube exists, just create regular GroovyClassLoader with no URLs set into it.
            // Scope the GroovyClassLoader per ApplicationID
            return getLocalClassloader(appId)
        }

        final String envLevel = SystemUtilities.getExternalVariable('ENV_LEVEL')
        if (StringUtilities.hasContent(envLevel) && !doesMapContainKey(input, 'env'))
        {   // Add in the 'ENV_LEVEL" environment variable when looking up sys.* cubes,
            // if there was not already an entry for it.
            input.env = envLevel
        }
        if (!doesMapContainKey(input, 'username'))
        {   // same as ENV_LEVEL, add it in if not already there.
            input.username = System.getProperty('user.name')
        }
        Object urlCpLoader = cpCube.getCell(input)

        if (urlCpLoader instanceof URLClassLoader)
        {
            return (URLClassLoader)urlCpLoader
        }

        throw new IllegalStateException('If the sys.classpath cube exists, it must return a URLClassLoader.')
    }

    private static boolean doesMapContainKey(Map map, String key)
    {
        if (map instanceof TrackingMap)
        {
            Map wrappedMap = ((TrackingMap)map).getWrappedMap()
            return wrappedMap.containsKey(key)
        }
        return map.containsKey(key)
    }

    protected static URLClassLoader getLocalClassloader(ApplicationID appId)
    {
        GroovyClassLoader gcl = localClassLoaders[appId]
        if (gcl == null)
        {
            gcl = new CdnClassLoader(NCubeManager.class.classLoader)
            GroovyClassLoader classLoaderRef = localClassLoaders.putIfAbsent(appId, gcl)
            if (classLoaderRef != null)
            {
                gcl = classLoaderRef
            }
        }
        return gcl
    }

    /**
     * Add a cube to the internal cache of available cubes.
     * @param ncube NCube to add to the list.
     */
    static void addCube(ApplicationID appId, NCube ncube)
    {
        validateAppId(appId)
        validateCube(ncube)

        // Apply any matching advices to it
        applyAdvices(appId, ncube)
        cacheCube(appId, ncube)
    }

    /**
     * Fetch the Map of n-cubes for the given ApplicationID.  If no
     * cache yet exists, a new empty cache is added.
     */
    protected static Map<String, Object> getCacheForApp(ApplicationID appId)
    {
        ConcurrentMap<String, Object> ncubes = ncubeCache[appId]

        if (ncubes == null)
        {
            ncubes = new ConcurrentHashMap<>()
            ConcurrentMap<String, Object> mapRef = ncubeCache.putIfAbsent(appId, ncubes)
            if (mapRef != null)
            {
                ncubes = mapRef
            }
        }
        return ncubes
    }

    static void clearCacheForBranches(ApplicationID appId)
    {
        synchronized (ncubeCache)
        {
            Set<ApplicationID> set = [] as Set

            for (ApplicationID id : ncubeCache.keySet())
            {
                if (id.cacheKey().startsWith(appId.branchAgnosticCacheKey()))
                {
                    set.add(id)
                }
            }

            for (ApplicationID appId1 : set)
            {
                clearCache(appId1)
            }
        }
    }

    /**
     * Clear the cube (and other internal caches) for a given ApplicationID.
     * This will remove all the n-cubes from memory, compiled Groovy code,
     * caches related to expressions, caches related to method support,
     * advice caches, and local classes loaders (used when no sys.classpath is
     * present).
     *
     * @param appId ApplicationID for which the cache is to be cleared.
     */
    static void clearCache(ApplicationID appId)
    {
        synchronized (ncubeCache)
        {
            validateAppId(appId)

            Map<String, Object> appCache = getCacheForApp(appId)
            clearGroovyClassLoaderCache(appCache)

            appCache.clear()
            GroovyBase.clearCache(appId)
            NCubeGroovyController.clearCache(appId)

            // Clear Advice cache
            Map<String, Advice> adviceCache = advices[appId]
            if (adviceCache != null)
            {
                adviceCache.clear()
            }

            // Clear ClassLoader cache
            GroovyClassLoader classLoader = localClassLoaders[appId]
            if (classLoader != null)
            {
                classLoader.clearCache()
                localClassLoaders.remove(appId)
            }
            broadcast(appId)
        }
    }

    /**
     * This method will clear all caches for all ApplicationIDs.
     * Do not call it for anything other than test purposes.
     */
    static void clearCache()
    {
        synchronized (ncubeCache)
        {
            List<ApplicationID> list = []

            for (ApplicationID appId : ncubeCache.keySet())
            {
                list.add(appId)
            }

            for (ApplicationID appId1 : list)
            {
                clearCache(appId1)
            }
        }
    }

    private static void clearGroovyClassLoaderCache(Map<String, Object> appCache)
    {
        Object cube = appCache[CLASSPATH_CUBE]
        if (cube instanceof NCube)
        {
            NCube cpCube = cube as NCube
            for (Object content : cpCube.cellMap.values())
            {
                if (content instanceof UrlCommandCell)
                {
                    ((UrlCommandCell)content).clearClassLoaderCache()
                }
            }
        }
    }

    /**
     * Associate Advice to all n-cubes that match the passed in regular expression.
     */
    static void addAdvice(ApplicationID appId, String wildcard, Advice advice)
    {
        validateAppId(appId)
        ConcurrentMap<String, Advice> current = advices[appId]
        if (current == null)
        {
            current = new ConcurrentHashMap<>()
            ConcurrentMap<String, Advice> mapRef = advices.putIfAbsent(appId, current)
            if (mapRef != null)
            {
                current = mapRef
            }
        }

        current[advice.name + '/' + wildcard] = advice

        // Apply newly added advice to any fully loaded (hydrated) cubes.
        String regex = StringUtilities.wildcardToRegexString(wildcard)
        Pattern pattern = Pattern.compile(regex)
        Map<String, Object> cubes = getCacheForApp(appId)

        for (Object value : cubes.values())
        {
            if (value instanceof NCube)
            {   // apply advice to hydrated cubes
                NCube ncube = value as NCube
                Axis axis = ncube.getAxis('method')
                addAdviceToMatchedCube(advice, pattern, ncube, axis)
            }
        }
    }

    private static void addAdviceToMatchedCube(Advice advice, Pattern pattern, NCube ncube, Axis axis)
    {
        if (axis != null)
        {   // Controller methods
            for (Column column : axis.columnsWithoutDefault)
            {
                String method = column.value.toString()
                String classMethod = ncube.name + '.' + method + '()'
                if (pattern.matcher(classMethod).matches())
                {
                    ncube.addAdvice(advice, method)
                }
            }
        }

        // Add support for run() method (inline GroovyExpressions)
        String classMethod = ncube.name + '.run()'
        if (pattern.matcher(classMethod).matches())
        {
            ncube.addAdvice(advice, 'run')
        }
    }

    /**
     * Apply existing advices loaded into the NCubeManager, to the passed in
     * n-cube.  This allows advices to be added first, and then let them be
     * applied 'on demand' as an n-cube is loaded later.
     * @param appId ApplicationID
     * @param ncube NCube to which all matching advices will be applied.
     */
    private static void applyAdvices(ApplicationID appId, NCube ncube)
    {
        final Map<String, Advice> appAdvices = advices[appId]

        if (MapUtilities.isEmpty(appAdvices))
        {
            return
        }
        for (Map.Entry<String, Advice> entry : appAdvices.entrySet())
        {
            final Advice advice = entry.value
            final String wildcard = entry.key.replace(advice.name + '/', "")
            final String regex = StringUtilities.wildcardToRegexString(wildcard)
            final Axis axis = ncube.getAxis('method')
            addAdviceToMatchedCube(advice, Pattern.compile(regex), ncube, axis)
        }
    }

    /**
     * Retrieve all cube names that are deeply referenced by ApplicationID + n-cube name.
     */
    static void getReferencedCubeNames(ApplicationID appId, String name, Set<String> refs)
    {
        if (refs == null)
        {
            throw new IllegalArgumentException('Could not get referenced cube names, null passed in for Set to hold referenced n-cube names, app: ' + appId + ', n-cube: ' + name)
        }
        validateAppId(appId)
        NCube.validateCubeName(name)
        NCube ncube = getCube(appId, name)
        if (ncube == null)
        {
            throw new IllegalArgumentException('Could not get referenced cube names, n-cube: ' + name + ' does not exist in app: ' + appId)
        }
        Set<String> subCubeList = ncube.referencedCubeNames

        // TODO: Use explicit stack, NOT recursion

        for (String cubeName : subCubeList)
        {
            if (!refs.contains(cubeName))
            {
                refs.add(cubeName)
                getReferencedCubeNames(appId, cubeName, refs)
            }
        }
    }

    /**
     * Restore a previously deleted n-cube.
     */
    static void restoreCubes(ApplicationID appId, Object[] cubeNames)
    {
        validateAppId(appId)
        appId.validateBranchIsNotHead()

        if (appId.release)
        {
            throw new IllegalArgumentException(ReleaseStatus.RELEASE.name() + ' cubes cannot be restored, app: ' + appId)
        }

        if (ArrayUtilities.isEmpty(cubeNames))
        {
            throw new IllegalArgumentException('Error, empty array of cube names passed in to be restored.')
        }

        assertNotLockBlocked(appId)
        for (String cubeName : cubeNames)
        {
            assertPermissions(appId, cubeName, Action.UPDATE)
        }

        // Batch restore
        persister.restoreCubes(appId, cubeNames, getUserId())

        // Load cache
        for (Object name : cubeNames)
        {
            if ((name instanceof String))
            {
                String cubeName = name as String
                NCube.validateCubeName(cubeName)
                NCube ncube = persister.loadCube(appId, cubeName)
                addCube(appId, ncube)
            }
            else
            {
                throw new IllegalArgumentException('Non string name given for cube to restore: ' + name)
            }
        }
    }

    /**
     * Get a List<NCubeInfoDto> containing all history for the given cube.
     */
    static List<NCubeInfoDto> getRevisionHistory(ApplicationID appId, String cubeName, boolean ignoreVersion = false)
    {
        validateAppId(appId)
        NCube.validateCubeName(cubeName)
        assertPermissions(appId, cubeName)
        List<NCubeInfoDto> revisions = persister.getRevisions(appId, cubeName, ignoreVersion)
        return revisions
    }

    /**
     * Return a List of Strings containing all unique App names for the given tenant.
     */
    static List<String> getAppNames(String tenant)
    {
        return persister.getAppNames(tenant)
    }

    /**
     * Get all of the versions that exist for the given ApplicationID (tenant and app).
     * @return List<String> version numbers.
     */
    static Map<String, List<String>> getVersions(String tenant, String app)
    {
        ApplicationID.validateTenant(tenant)
        ApplicationID.validateApp(app)
        return persister.getVersions(tenant, app)
    }

    /**
     * Duplicate the given n-cube specified by oldAppId and oldName to new ApplicationID and name,
     */
    static void duplicate(ApplicationID oldAppId, ApplicationID newAppId, String oldName, String newName)
    {
        validateAppId(oldAppId)
        validateAppId(newAppId)

        newAppId.validateBranchIsNotHead()

        if (newAppId.release)
        {
            throw new IllegalArgumentException('Cubes cannot be duplicated into a ' + ReleaseStatus.RELEASE + ' version, cube: ' + newName + ', app: ' + newAppId)
        }

        NCube.validateCubeName(oldName)
        NCube.validateCubeName(newName)

        if (oldName.equalsIgnoreCase(newName) && oldAppId == newAppId)
        {
            throw new IllegalArgumentException('Could not duplicate, old name cannot be the same as the new name when oldAppId matches newAppId, name: ' + oldName + ', app: ' + oldAppId)
        }

        assertPermissions(oldAppId, oldName, Action.READ)
        if (oldAppId != newAppId)
        {   // Only see if branch permissions are needed to be created when destination cube is in a different ApplicationID
            detectNewAppId(newAppId)
        }
        assertPermissions(newAppId, newName, Action.UPDATE)
        assertNotLockBlocked(newAppId)
        persister.duplicateCube(oldAppId, newAppId, oldName, newName, getUserId())

        if (CLASSPATH_CUBE.equalsIgnoreCase(newName))
        {   // If another cube is renamed into sys.classpath,
            // then the entire class loader must be dropped (and then lazily rebuilt).
            clearCache(newAppId)
        }
        else
        {
            removeCachedCube(newAppId, newName)
        }
    }

    /**
     * Update the passed in NCube.  Only SNAPSHOT cubes can be updated.
     *
     * @param ncube      NCube to be updated.
     * @return boolean true on success, false otherwise
     */
    static boolean updateCube(ApplicationID appId, NCube ncube, boolean createPermCubesIfNeeded = false)
    {
        validateAppId(appId)
        validateCube(ncube)

        if (appId.release)
        {
            throw new IllegalArgumentException(ReleaseStatus.RELEASE.name() + ' cubes cannot be updated, cube: ' + ncube.name + ', app: ' + appId)
        }

        appId.validateBranchIsNotHead()

        final String cubeName = ncube.name
        if (createPermCubesIfNeeded)
        {
            detectNewAppId(appId)
        }
        assertPermissions(appId, cubeName, Action.UPDATE)
        assertNotLockBlocked(appId)
        persister.updateCube(appId, ncube, getUserId())
        ncube.applicationID = appId

        if (CLASSPATH_CUBE.equalsIgnoreCase(cubeName))
        {   // If the sys.classpath cube is changed, then the entire class loader must be dropped.  It will be lazily rebuilt.
            clearCache(appId)
        }

        addCube(appId, ncube)
        return true
    }

    /**
     * Copy branch from one app id to another
     * @param srcAppId Branch copied from (source branch)
     * @param targetAppId Branch copied to (must not exist)
     * @return int number of n-cubes in branch (number copied - revision depth is not copied)
     */
    static int copyBranch(ApplicationID srcAppId, ApplicationID targetAppId, boolean copyWithHistory = false)
    {
        validateAppId(srcAppId)
        validateAppId(targetAppId)
        targetAppId.validateStatusIsNotRelease()
        if (!search(targetAppId.asRelease(), null, null, [(SEARCH_ACTIVE_RECORDS_ONLY): true]).empty)
        {
            throw new IllegalArgumentException("A RELEASE version " + targetAppId.version + " already exists, app: " + targetAppId)
        }
        assertNotLockBlocked(targetAppId)
        if (targetAppId.version != '0.0.0')
        {
            detectNewAppId(targetAppId)
        }
        int rows = copyWithHistory ? persister.copyBranchWithHistory(srcAppId, targetAppId) : persister.copyBranch(srcAppId, targetAppId)
        clearCache(targetAppId)
        return rows
    }

<<<<<<< HEAD
    static int mergeAcceptMine(ApplicationID appId, Object[] cubeNames)
    {
        validateAppId(appId)
        appId.validateBranchIsNotHead()
        appId.validateStatusIsNotRelease()
        int count = 0

        assertNotLockBlocked(appId)
        for (Object cubeName : cubeNames)
        {
            String cubeNameStr = cubeName as String
            assertPermissions(appId, cubeNameStr, ACTION.UPDATE)
            persister.mergeAcceptMine(appId, cubeNameStr, getUserId())
            removeCachedCube(appId, cubeNameStr)
            count++
        }
        return count
    }

    static int mergeAcceptTheirs(ApplicationID appId, Object[] cubeNames, Object[] branchSha1)
    {
        validateAppId(appId)
        appId.validateBranchIsNotHead()
        appId.validateStatusIsNotRelease()
        assertNotLockBlocked(appId)
        int count = 0

        for (int i = 0; i < cubeNames.length; i++)
        {
            String cubeNameStr = cubeNames[i] as String
            String sha1 = branchSha1[i] as String
            assertPermissions(appId, cubeNameStr, ACTION.UPDATE)
            persister.mergeAcceptTheirs(appId, cubeNameStr, sha1, getUserId())
            removeCachedCube(appId, cubeNameStr)
            count++
        }

        return count
    }

    /**
     * Update a branch from the HEAD.  Changes from the HEAD are merged into the
     * supplied branch.  If the merge cannot be done perfectly, an exception is
     * thrown indicating the cubes that are in conflict.
     */
    static List<NCubeInfoDto> getHeadChangesForBranch(ApplicationID appId)
    {
        validateAppId(appId)
        appId.validateBranchIsNotHead()
        appId.validateStatusIsNotRelease()
        assertNotLockBlocked(appId)
        assertPermissions(appId, null, ACTION.READ)

        ApplicationID headAppId = appId.asHead()

        List<NCubeInfoDto> records = search(appId, null, null, [(SEARCH_ACTIVE_RECORDS_ONLY):false])
        if (records.empty)
        {
            return []
        }
        Map<String, NCubeInfoDto> branchRecordMap = new CaseInsensitiveMap<>()

        for (NCubeInfoDto info : records)
        {
            branchRecordMap[info.name] = info
        }

        List<NCubeInfoDto> headRecords = search(headAppId, null, null, [(SEARCH_ACTIVE_RECORDS_ONLY):false])
        List<NCubeInfoDto> cubeDiffs = []

        for (NCubeInfoDto head : headRecords)
        {
            head.branch = appId.branch  // using HEAD's DTO as return value, therefore setting the branch to the passed in AppId's branch
            NCubeInfoDto info = branchRecordMap[head.name]
            long headRev = (long) Converter.convert(head.revision, long.class)

            if (info == null)
            {   // HEAD has cube that branch does not have
                head.changeType = headRev < 0 ? ChangeType.DELETED.code : ChangeType.CREATED.code
                cubeDiffs.add(head)
                continue
            }

            long infoRev = (long) Converter.convert(info.revision, long.class)
            boolean activeStatusMatches = (infoRev < 0) == (headRev < 0)
            boolean branchHeadSha1MatchesHeadSha1 = StringUtilities.equalsIgnoreCase(info.headSha1, head.sha1)
            boolean branchSha1MatchesHeadSha1 = StringUtilities.equalsIgnoreCase(info.sha1, head.sha1)

            // Did branch cube change?
            if (!info.changed)
            {   // No change on branch cube
                if (activeStatusMatches)
                {
                    if (!branchHeadSha1MatchesHeadSha1)
                    {   // HEAD cube changed, branch cube did not
                        head.changeType = ChangeType.UPDATED.code
                        cubeDiffs.add(head)
                    }
                }
                else
                {   // 1. The active/deleted statuses don't match, or
                    // 2. HEAD has different SHA1 but branch cube did not change, safe to update branch (fast forward)
                    // In both cases, the cube was marked NOT changed in the branch, so safe to update.
                    if (headRev < 0)
                    {
                        head.changeType = ChangeType.DELETED.code
                    }
                    else
                    {
                        head.changeType = ChangeType.RESTORED.code
                    }
                    cubeDiffs.add(head)
                }
            }
            else if (branchSha1MatchesHeadSha1)
            {   // If branch cube is 'changed' but has same SHA-1 as head cube (same change in branch as HEAD)
                if (branchHeadSha1MatchesHeadSha1)
                {   // no show - branch cube deleted or restored - will show on commit
                }
                else
                {   // branch cube out of sync
                    if (activeStatusMatches)
                    {
                        head.changeType = ChangeType.FASTFORWARD.code
                    }
                    else
                    {
                        head.changeType = ChangeType.CONFLICT.code
                    }
                    cubeDiffs.add(head)
                }
            }
            else
            {   // branch cube has content change
                if (branchHeadSha1MatchesHeadSha1)
                {   // head cube is still as it was when branch cube was created
                    if (activeStatusMatches)
                    {   // no show - in sync with head but branch cube has changed
                    }
                    else
                    {
                        head.changeType = ChangeType.CONFLICT.code
                        cubeDiffs.add(head)
                    }
                }
                else
                {   // Cube is different than HEAD, AND it is not based on same HEAD cube, but it could be merge-able.
                    NCube cube = mergeCubesIfPossible(info, head, true)
                    if (cube == null)
                    {
                        head.changeType = ChangeType.CONFLICT.code
                    }
                    else
                    {
                        if (activeStatusMatches)
                        {
                            if (StringUtilities.equalsIgnoreCase(cube.sha1(), info.sha1))
                            {   // NOTE: could be different category
                                head.changeType = ChangeType.FASTFORWARD.code
                            }
                            else
                            {
                                head.changeType = ChangeType.UPDATED.code
                            }
                        }
                        else
                        {
                            head.changeType = ChangeType.CONFLICT.code
                        }
                    }
                    cubeDiffs.add(head)
                }
            }
        }

        return cubeDiffs
    }

    /**
     * Update a branch from the HEAD.  Changes from the HEAD are merged into the
     * supplied branch.  If the merge cannot be done perfectly, an exception is
     * thrown indicating the cubes that are in conflict.
     * @param cubesToObject Object[] NCubeInfoDto to be updated or null to indicate update all.
     */
    protected static Map<String, Object> updateBranchFromHead(ApplicationID appId, Object[] inputCubes = null)
    {
        validateAppId(appId)
        appId.validateBranchIsNotHead()
        appId.validateStatusIsNotRelease()
        assertNotLockBlocked(appId)
        assertPermissions(appId, null, ACTION.UPDATE)

        List<NCubeInfoDto> adds = []
        List<NCubeInfoDto> deletes = []
        List<NCubeInfoDto> updates = []
        List<NCubeInfoDto> merges = []
        List<NCubeInfoDto> restores = []
        List<NCubeInfoDto> fastforwards = []
        List<NCubeInfoDto> rejects = []
        List<NCubeInfoDto> finalUpdates

        long txId = UniqueIdGenerator.uniqueId
        Map<String, NCubeInfoDto> newDtos = new CaseInsensitiveMap<>()
        List<NCubeInfoDto> newDtoList = getHeadChangesForBranch(appId)
        List<NCubeInfoDto> cubesToUpdate = []

        if (inputCubes == null)
        {
            cubesToUpdate = newDtoList
        }
        else
        {
            newDtoList.each { newDtos[it.name] = it }
            (inputCubes.toList() as List<NCubeInfoDto>).each { NCubeInfoDto oldDto ->
                // make reject list by comparing with refresh records
                NCubeInfoDto newDto = newDtos[oldDto.name]
                if (newDto == null || newDto.id != oldDto.id)
                {   // if in oldDtos but no in newDtos OR if something happened while we were away
                    rejects.add(oldDto)
                }
                else
                {
                    cubesToUpdate.add(oldDto)
                }
            }
        }

        for (NCubeInfoDto updateCube : cubesToUpdate)
        {
            switch(updateCube.changeType)
            {
                case ChangeType.CREATED.code:
                    adds.add(updateCube)
                    break
                case ChangeType.RESTORED.code:
                    restores.add(updateCube)
                    break
                case ChangeType.UPDATED.code:
                    NCubeInfoDto branchCube = getCubeInfo(appId, updateCube)
                    if (branchCube.changed)
                    {   // Cube is different than HEAD, AND it is not based on same HEAD cube, but it could be merge-able.
                        NCube cube = mergeCubesIfPossible(branchCube, updateCube, true)
                        if (cube != null)
                        {
                            NCubeInfoDto mergedDto = persister.commitMergedCubeToBranch(appId, cube, updateCube.sha1, getUserId(), txId)
                            merges.add(mergedDto)
                        }
                    }
                    else
                    {
                        updates.add(updateCube)
                    }
                    break
                case ChangeType.DELETED.code:
                    deletes.add(updateCube)
                    break
                case ChangeType.FASTFORWARD.code:
                    // Fast-Forward branch
                    // Update HEAD SHA-1 on branch directly (no need to insert)
                    NCubeInfoDto branchCube = getCubeInfo(appId, updateCube)
                    persister.updateBranchCubeHeadSha1((Long) Converter.convert(branchCube.id, Long.class), updateCube.sha1)
                    fastforwards.add(updateCube)
                    break
                case ChangeType.CONFLICT.code:
                    rejects.add(updateCube)
                    break
            }
        }

        clearCache(appId)
        finalUpdates = persister.pullToBranch(appId, buildIdList(updates), getUserId(), txId)
        finalUpdates.addAll(merges)
        Map<String, Object> ret = [:]
        ret[BRANCH_ADDS] = persister.pullToBranch(appId, buildIdList(adds), getUserId(), txId)
        ret[BRANCH_DELETES] = persister.pullToBranch(appId, buildIdList(deletes), getUserId(), txId)
        ret[BRANCH_UPDATES] = finalUpdates
        ret[BRANCH_RESTORES] = persister.pullToBranch(appId, buildIdList(restores), getUserId(), txId)
        ret[BRANCH_FASTFORWARDS] = fastforwards
        ret[BRANCH_REJECTS] = rejects
        return ret
    }

    private static Object[] buildIdList(List<NCubeInfoDto> dtos)
    {
        Object[] ids = new Object[dtos.size()]
        int i=0
        dtos.each { NCubeInfoDto dto ->
            ids[i++] = dto.id
        }
        return ids
    }

    private static NCubeInfoDto getCubeInfo(ApplicationID appId, NCubeInfoDto dto)
    {
        List<NCubeInfoDto> cubeDtos = search(appId, dto.name, null, [(SEARCH_EXACT_MATCH_NAME):true, (SEARCH_ACTIVE_RECORDS_ONLY):false])
        if (cubeDtos.empty)
        {
            throw new IllegalStateException('Cube ' + dto.name + ' does not exist (' + dto + ')')
        }
        if (cubeDtos.size() > 1)
        {
            throw new IllegalStateException('More than one cube return when attempting to load ' + dto.name + ' (' + dto + ')')
        }
        return cubeDtos.first()
    }

    /**
     * Get a list of NCubeInfoDto's that represent the n-cubes that have been made to
     * this branch.  This is the source of n-cubes for the 'Commit' and 'Rollback' lists.
     */
    static List<NCubeInfoDto> getBranchChangesForHead(ApplicationID appId)
    {
        validateAppId(appId)
        appId.validateBranchIsNotHead()
        appId.validateStatusIsNotRelease()
        assertNotLockBlocked(appId)
        assertPermissions(appId, null, ACTION.READ)

        ApplicationID headAppId = appId.asHead()
        Map<String, NCubeInfoDto> headMap = new CaseInsensitiveMap<>()

        List<NCubeInfoDto> branchList = search(appId, null, null, [(SEARCH_CHANGED_RECORDS_ONLY):true])
        List<NCubeInfoDto> headList = search(headAppId, null, null, null)   // active and deleted
        List<NCubeInfoDto> list = []

        //  build map of head objects for reference.
        for (NCubeInfoDto headCube : headList)
        {
            headMap[headCube.name] = headCube
        }

        // Loop through changed (added, deleted, created, restored, updated) records
        for (NCubeInfoDto updateCube : branchList)
        {
            long revision = (long) Converter.convert(updateCube.revision, long.class)
            NCubeInfoDto head = headMap[updateCube.name]

            if (head == null)
            {
                if (revision >= 0)
                {
                    updateCube.changeType = ChangeType.CREATED.code
                    list.add(updateCube)
                }
                continue
            }

            long headRev = (long) Converter.convert(head.revision, long.class)
            boolean activeStatusMatches = (revision < 0) == (headRev < 0)
            boolean branchSha1MatchesHeadSha1 = StringUtilities.equalsIgnoreCase(updateCube.sha1, head.sha1)
            boolean branchHeadSha1MatchesHeadSha1 = StringUtilities.equalsIgnoreCase(updateCube.headSha1, head.sha1)

            if (branchHeadSha1MatchesHeadSha1)
            {   // branch in sync with HEAD (not considering delete/restore status)
                if (branchSha1MatchesHeadSha1)
                {   // only net change could be revision deleted or restored.  check HEAD.
                    if (!activeStatusMatches)
                    {   // deleted or restored in branch
                        updateCube.changeType = revision < 0 ? ChangeType.DELETED.code : ChangeType.RESTORED.code
                        list.add(updateCube)
                    }
                }
                else
                {   // branch has content change
                    if (activeStatusMatches)
                    {   // standard update case
                        updateCube.changeType = ChangeType.UPDATED.code
                    }
                    else
                    {
                        updateCube.changeType = revision < 0 ? ChangeType.DELETED.code : ChangeType.UPDATED.code
                    }
                    list.add(updateCube)
                }
            }
            else
            {   // branch cube not in sync with HEAD
                NCube cube = mergeCubesIfPossible(updateCube, head, false)
                if (cube == null)
                {
                    updateCube.changeType = ChangeType.CONFLICT.code
                    list.add(updateCube)
                }
                else
                {   // merge-able
                    if (activeStatusMatches)
                    {
                        if (StringUtilities.equalsIgnoreCase(cube.sha1(), head.sha1))
                        {   // no show (fast-forward)
                        }
                        else
                        {
                            updateCube.changeType = ChangeType.UPDATED.code
                            list.add(updateCube)
                        }
                    }
                    else
                    {
                        updateCube.changeType = ChangeType.CONFLICT.code
                        list.add(updateCube)
                    }
                }
            }
        }

        return list
    }

    /**
     * Commit the passed in changed cube records identified by NCubeInfoDtos.
     * @return array of NCubeInfoDtos that are to be committed.
     */
    static Map<String, Object> commitBranch(ApplicationID appId, Object[] inputCubes = null)
    {
        validateAppId(appId)
        appId.validateBranchIsNotHead()
        appId.validateStatusIsNotRelease()
        assertNotLockBlocked(appId)
        assertPermissions(appId, null, ACTION.COMMIT)

        List<NCubeInfoDto> adds = []
        List<NCubeInfoDto> deletes = []
        List<NCubeInfoDto> updates = []
        List<NCubeInfoDto> merges = []
        List<NCubeInfoDto> restores = []
        List<NCubeInfoDto> rejects = []
        List<NCubeInfoDto> finalUpdates

        long txId = UniqueIdGenerator.uniqueId
        Map<String, NCubeInfoDto> newDtos = new CaseInsensitiveMap<>()
        List<NCubeInfoDto> newDtoList = getBranchChangesForHead(appId)
        List<NCubeInfoDto> cubesToUpdate = []

        if (inputCubes == null)
        {
            cubesToUpdate = newDtoList
        }
        else
        {
            newDtoList.each { newDtos[it.name] = it }
            (inputCubes.toList() as List<NCubeInfoDto>).each { NCubeInfoDto oldDto ->
                // make reject list by comparing with refresh records
                NCubeInfoDto newDto = newDtos[oldDto.name]
                if (newDto == null || newDto.id != oldDto.id)
                {   // if in oldDtos but no in newDtos OR if something happened while we were away
                    rejects.add(oldDto)
                }
                else
                {
                    cubesToUpdate.add(newDto)
                }
            }
        }

        for (NCubeInfoDto updateCube : cubesToUpdate)
        {
            switch(updateCube.changeType)
            {
                case ChangeType.CREATED.code:
                    adds.add(updateCube)
                    break
                case ChangeType.RESTORED.code:
                    restores.add(updateCube)
                    break
                case ChangeType.UPDATED.code:
                    NCubeInfoDto headCube = getCubeInfo(appId.asHead(), updateCube)
                    if (StringUtilities.equalsIgnoreCase(updateCube.headSha1, headCube.sha1))
                    {
                        if (!StringUtilities.equalsIgnoreCase(updateCube.sha1, headCube.sha1))
                        {   // basic update case
                            updates.add(updateCube)
                        }
                        else
                        {
                            rejects.add(updateCube)
                        }
                    }
                    else
                    {
                        NCubeInfoDto branchCube = getCubeInfo(appId, updateCube)
                        NCube cube = mergeCubesIfPossible(branchCube, headCube, false)
                        if (cube != null)
                        {
                            NCubeInfoDto mergedDto = persister.commitMergedCubeToHead(appId, cube, getUserId(), txId)
                            merges.add(mergedDto)
                        }
                    }
                    break
                case ChangeType.DELETED.code:
                    deletes.add(updateCube)
                    break
                case ChangeType.CONFLICT.code:
                    rejects.add(updateCube)
                    break
                default:
                    throw new IllegalArgumentException('No change type on passed in cube to commit.')
            }
        }

        clearCache(appId)
        clearCache(appId.asHead())

        finalUpdates = persister.commitCubes(appId, buildIdList(updates), getUserId(), txId)
        finalUpdates.addAll(merges)
        Map<String, Object> ret = [:]
        ret[BRANCH_ADDS] = persister.commitCubes(appId, buildIdList(adds), getUserId(), txId)
        ret[BRANCH_DELETES] = persister.commitCubes(appId, buildIdList(deletes), getUserId(), txId)
        ret[BRANCH_UPDATES] = finalUpdates
        ret[BRANCH_RESTORES] = persister.commitCubes(appId, buildIdList(restores), getUserId(), txId)
        ret[BRANCH_REJECTS] = rejects

        if (!rejects.isEmpty())
        {
            int rejectSize = rejects.size()
            throw new BranchMergeException("Unable to commit ${rejectSize} ${rejectSize == 1 ? 'cube' : 'cubes'}.", ret)
        }
        return ret
    }

    private static NCube mergeCubesIfPossible(NCubeInfoDto branchInfo, NCubeInfoDto headInfo, boolean headToBranch)
    {
        long branchCubeId = (long) Converter.convert(branchInfo.id, long.class)
        long headCubeId = (long) Converter.convert(headInfo.id, long.class)
        NCube branchCube = persister.loadCubeById(branchCubeId)
        NCube headCube = persister.loadCubeById(headCubeId)
        NCube baseCube, headBaseCube
        Map branchDelta, headDelta

        if (branchInfo.headSha1 != null)
        {   // Cube is based on a HEAD cube (not created new)
            baseCube = persister.loadCubeBySha1(branchInfo.applicationID, branchInfo.name, branchInfo.headSha1)
            headDelta = DeltaProcessor.getDelta(baseCube, headCube)
        }
        else
        {   // No HEAD cube to base this cube on.  Treat it as new cube by creating stub cube as
            // basis cube, and then the deltas will describe the full-build of the n-cube.
            baseCube = branchCube.createStubCube()
            headBaseCube = headCube.createStubCube()
            headDelta = DeltaProcessor.getDelta(headBaseCube, headCube)
        }

        branchDelta = DeltaProcessor.getDelta(baseCube, branchCube)

        if (DeltaProcessor.areDeltaSetsCompatible(branchDelta, headDelta, headToBranch))
        {
            if (headToBranch)
            {
                DeltaProcessor.mergeDeltaSet(headCube, branchDelta)
                return headCube // merged n-cube (HEAD cube with branch changes in it)
            }
            else
            {
                DeltaProcessor.mergeDeltaSet(branchCube, headDelta)
                return branchCube   // merge n-cube (branch cube with HEAD changes in it)
            }
        }

        List<Delta> diff = DeltaProcessor.getDeltaDescription(branchCube, headCube)
        if (diff.size() > 0)
        {
            return null
        }
        else
        {
            return branchCube
        }
    }

    /**
     * Update a branch from the HEAD.  Changes from the HEAD are merged into the
     * supplied branch.  If the merge cannot be done perfectly, an exception is
     * thrown indicating the cubes that are in conflict.
     */
    static List<NCubeInfoDto> getBranchChangesForMyBranch(ApplicationID appId, String branch)
    {
        ApplicationID branchAppId = appId.asBranch(branch)
        validateAppId(appId)
        validateAppId(branchAppId)
        appId.validateBranchIsNotHead()
        appId.validateStatusIsNotRelease()
        assertNotLockBlocked(appId)
        assertPermissions(appId, null, ACTION.READ)
        assertPermissions(branchAppId, null, ACTION.READ)

        List<NCubeInfoDto> records = search(appId, null, null, [(SEARCH_ACTIVE_RECORDS_ONLY):false])
        if (records.empty)
        {
            return []
        }
        Map<String, NCubeInfoDto> branchRecordMap = new CaseInsensitiveMap<>()

        for (NCubeInfoDto info : records)
        {
            branchRecordMap[info.name] = info
        }

        List<NCubeInfoDto> otherBranchRecords = search(branchAppId, null, null, [(SEARCH_ACTIVE_RECORDS_ONLY):false])
        List<NCubeInfoDto> cubeDiffs = []

        for (NCubeInfoDto otherBranchCube : otherBranchRecords)
        {
            otherBranchCube.branch = appId.branch  // using other branch's DTO as return value, therefore setting the branch to the passed in AppId's branch
            NCubeInfoDto info = branchRecordMap[otherBranchCube.name]
            long otherBranchCubeRev = (long) Converter.convert(otherBranchCube.revision, long.class)

            if (info == null)
            {   // Other branch has cube that my branch does not have
                if (otherBranchCubeRev >= 0)
                {
                    otherBranchCube.changeType = ChangeType.CREATED.code
                    cubeDiffs.add(otherBranchCube)
                }
                else
                {
                    // Don't show a cube that is deleted in other's branch but I don't have.
                }
                continue
            }

            long infoRev = (long) Converter.convert(info.revision, long.class)
            boolean activeStatusMatches = (infoRev < 0) == (otherBranchCubeRev < 0)
            boolean myBranchSha1MatchesOtherBranchSha1 = StringUtilities.equalsIgnoreCase(info.sha1, otherBranchCube.sha1)

            // No change on my branch cube
            if (activeStatusMatches)
            {
                if (infoRev >= 0)
                {
                    if (myBranchSha1MatchesOtherBranchSha1)
                    {
                        // skip - the cubes are the same
                    }
                    else
                    {   // Cubes are different, mark as UPDATE
                        otherBranchCube.changeType = ChangeType.UPDATED.code
                        cubeDiffs.add(otherBranchCube)
                    }
                }
                else
                {
                    // skip - you both have it deleted
                }
            }
            else
            {   // 1. The active/deleted statuses don't match, or
                // 2. HEAD has different SHA1 but branch cube did not change, safe to update branch (fast forward)
                // In both cases, the cube was marked NOT changed in the branch, so safe to update.
                if (otherBranchCubeRev < 0)
                {
                    otherBranchCube.changeType = ChangeType.DELETED.code
                }
                else
                {
                    otherBranchCube.changeType = ChangeType.RESTORED.code
                }
                cubeDiffs.add(otherBranchCube)
            }
        }

        return cubeDiffs
    }

=======
>>>>>>> 147bcaa6
    /**
     * Merge the passed in List of Delta's into the named n-cube.
     * @param appId ApplicationID containing the named n-cube.
     * @param cubeName String name of the n-cube into which the Delta's will be merged.
     * @param deltas List of Delta instances
     * @return the NCube t
     */
    static NCube mergeDeltas(ApplicationID appId, String cubeName, List<Delta> deltas)
    {
        NCube ncube = getCube(appId, cubeName)
        if (ncube == null)
        {
            throw new IllegalArgumentException('No ncube exists with the name: ' + cubeName + ', no changes will be merged, app: ' + appId)
        }
        ncube.mergeDeltas(deltas)
        updateCube(appId, ncube)
        return ncube
    }

    /**
     * Move the branch specified in the appId to the newer snapshot version (newSnapVer).
     * @param ApplicationID indicating what to move
     * @param newSnapVer String version to move cubes to
     * @return number of rows moved (count includes revisions per cube).
     */
    static int moveBranch(ApplicationID appId, String newSnapVer)
    {
        validateAppId(appId)
        if (ApplicationID.HEAD == appId.branch)
        {
            throw new IllegalArgumentException('Cannot move the HEAD branch')
        }
        if ('0.0.0' == appId.version)
        {
            throw new IllegalStateException(ERROR_CANNOT_MOVE_000)
        }
        if ('0.0.0' == newSnapVer)
        {
            throw new IllegalStateException(ERROR_CANNOT_MOVE_TO_000)
        }
        assertLockedByMe(appId)
        assertPermissions(appId, null, Action.RELEASE)
        int rows = persister.moveBranch(appId, newSnapVer)
        clearCacheForBranches(appId)
        return rows
    }

    /**
     * Perform release (SNAPSHOT to RELEASE) for the given ApplicationIDs n-cubes.
     */
    static int releaseVersion(ApplicationID appId, String newSnapVer)
    {
        validateAppId(appId)
        assertPermissions(appId, null, Action.RELEASE)
        assertLockedByMe(appId)
        ApplicationID.validateVersion(newSnapVer)
        if ('0.0.0' == appId.version)
        {
            throw new IllegalArgumentException(ERROR_CANNOT_RELEASE_000)
        }
        if ('0.0.0' == newSnapVer)
        {
            throw new IllegalArgumentException(ERROR_CANNOT_RELEASE_TO_000)
        }
        if (search(appId.asRelease(), null, null, [(SEARCH_ACTIVE_RECORDS_ONLY):true]).size() != 0)
        {
            throw new IllegalArgumentException("A RELEASE version " + appId.version + " already exists, app: " + appId)
        }

        int rows = persister.releaseCubes(appId, newSnapVer)
        clearCacheForBranches(appId)
        return rows
    }

    /**
     * Perform release (SNAPSHOT to RELEASE) for the given ApplicationIDs n-cubes.
     */
    static int releaseCubes(ApplicationID appId, String newSnapVer)
    {
        assertPermissions(appId, null, Action.RELEASE)
        validateAppId(appId)
        ApplicationID.validateVersion(newSnapVer)
        if ('0.0.0' == appId.version)
        {
            throw new IllegalArgumentException(ERROR_CANNOT_RELEASE_000)
        }
        if ('0.0.0' == newSnapVer)
        {
            throw new IllegalArgumentException(ERROR_CANNOT_RELEASE_TO_000)
        }
        if (search(appId.asVersion(newSnapVer), null, null, [(SEARCH_ACTIVE_RECORDS_ONLY):true]).size() != 0)
        {
            throw new IllegalArgumentException("A SNAPSHOT version " + appId.version + " already exists, app: " + appId)
        }
        if (search(appId.asRelease(), null, null, [(SEARCH_ACTIVE_RECORDS_ONLY):true]).size() != 0)
        {
            throw new IllegalArgumentException("A RELEASE version " + appId.version + " already exists, app: " + appId)
        }

        lockApp(appId)
        if (!isJUnitTest())
        {   // Only sleep when running in production (not by JUnit)
            sleep(10000)
        }

        Set<String> branches = getBranches(appId)
        for (String branch : branches)
        {
            if (!ApplicationID.HEAD.equalsIgnoreCase(branch))
            {
                ApplicationID branchAppId = appId.asBranch(branch)
                moveBranch(branchAppId, newSnapVer)
            }
        }
        int rows = persister.releaseCubes(appId, newSnapVer)
        persister.copyBranch(appId.asRelease(), appId.asSnapshot().asHead().asVersion(newSnapVer))
        clearCacheForBranches(appId)
        unlockApp(appId)
        return rows
    }

    private static boolean isJUnitTest()
    {
        StackTraceElement[] stackTrace = Thread.currentThread().stackTrace
        List<StackTraceElement> list = Arrays.asList(stackTrace)
        for (StackTraceElement element : list)
        {
            if (element.className.startsWith('org.junit.'))
            {
                return true
            }
        }
        return false
    }

    static void changeVersionValue(ApplicationID appId, String newVersion)
    {
        validateAppId(appId)

        if (appId.release)
        {
            throw new IllegalArgumentException('Cannot change the version of a ' + ReleaseStatus.RELEASE.name() + ' app, app: ' + appId)
        }
        ApplicationID.validateVersion(newVersion)
        assertPermissions(appId, null, Action.RELEASE)
        assertNotLockBlocked(appId)
        persister.changeVersionValue(appId, newVersion)
        clearCache(appId)
        clearCache(appId.asVersion(newVersion))
    }

    static boolean renameCube(ApplicationID appId, String oldName, String newName)
    {
        validateAppId(appId)
        appId.validateBranchIsNotHead()

        if (appId.release)
        {
            throw new IllegalArgumentException('Cannot rename a ' + ReleaseStatus.RELEASE.name() + ' cube, cube: ' + oldName + ', app: ' + appId)
        }

        assertNotLockBlocked(appId)

        NCube.validateCubeName(oldName)
        NCube.validateCubeName(newName)

        if (oldName == newName)
        {
            throw new IllegalArgumentException('Could not rename, old name cannot be the same as the new name, name: ' + oldName + ', app: ' + appId)
        }

        assertPermissions(appId, oldName, Action.UPDATE)
        assertPermissions(appId, newName, Action.UPDATE)

        boolean result = persister.renameCube(appId, oldName, newName, getUserId())

        if (CLASSPATH_CUBE.equalsIgnoreCase(oldName) || CLASSPATH_CUBE.equalsIgnoreCase(newName))
        {   // If the sys.classpath cube is renamed, or another cube is renamed into sys.classpath,
            // then the entire class loader must be dropped (and then lazily rebuilt).
            clearCache(appId)
        }
        else
        {
            removeCachedCube(appId, oldName)
            removeCachedCube(appId, newName)
        }

        return result
    }

    static boolean deleteBranch(ApplicationID appId)
    {
        appId.validateBranchIsNotHead()
        assertPermissions(appId, null, Action.UPDATE)
        assertNotLockBlocked(appId)
        return persister.deleteBranch(appId)
    }

    /**
     * Delete the named NCube from the database
     *
     * @param cubeNames  Object[] of String cube names to be deleted (soft deleted)
     */
    static boolean deleteCubes(ApplicationID appId, Object[] cubeNames)
    {
        appId.validateBranchIsNotHead()
        assertNotLockBlocked(appId)
        for (Object name : cubeNames)
        {
            assertPermissions(appId, name as String, Action.UPDATE)
        }
        return deleteCubes(appId, cubeNames, false)
    }

    protected static boolean deleteCubes(ApplicationID appId, Object[] cubeNames, boolean allowDelete)
    {
        validateAppId(appId)
        if (!allowDelete)
        {
            if (appId.release)
            {
                throw new IllegalArgumentException(ReleaseStatus.RELEASE.name() + ' cubes cannot be hard-deleted, app: ' + appId)
            }
        }

        assertNotLockBlocked(appId)
        for (Object name : cubeNames)
        {
            assertPermissions(appId, name as String, Action.UPDATE)
        }

        if (persister.deleteCubes(appId, cubeNames, allowDelete, getUserId()))
        {
            for (int i=0; i < cubeNames.length; i++)
            {
                removeCachedCube(appId, cubeNames[i] as String)
            }
            return true
        }
        return false
    }

    static boolean updateTestData(ApplicationID appId, String cubeName, String testData)
    {
        validateAppId(appId)
        NCube.validateCubeName(cubeName)
        assertPermissions(appId, cubeName, Action.UPDATE)
        assertNotLockBlocked(appId)
        return persister.updateTestData(appId, cubeName, testData)
    }

    static String getTestData(ApplicationID appId, String cubeName)
    {
        validateAppId(appId)
        NCube.validateCubeName(cubeName)
        assertPermissions(appId, cubeName)
        return persister.getTestData(appId, cubeName)
    }

    static boolean updateNotes(ApplicationID appId, String cubeName, String notes)
    {
        validateAppId(appId)
        NCube.validateCubeName(cubeName)
        assertPermissions(appId, cubeName, Action.UPDATE)
        assertNotLockBlocked(appId)
        return persister.updateNotes(appId, cubeName, notes)
    }

    static String getNotes(ApplicationID appId, String cubeName)
    {
        validateAppId(appId)
        NCube.validateCubeName(cubeName)
        assertPermissions(appId, cubeName)

        Map<String, Object> options = [:]
        options[SEARCH_INCLUDE_NOTES] = true
        options[SEARCH_EXACT_MATCH_NAME] = true
        List<NCubeInfoDto> infos = search(appId, cubeName, null, options)

        if (infos.empty)
        {
            throw new IllegalArgumentException('Could not fetch notes, no cube: ' + cubeName + ' in app: ' + appId)
        }
        return infos[0].notes
    }

    static Set<String> getBranches(ApplicationID appId)
    {
        appId.validate()
        assertPermissions(appId, null)
        return persister.getBranches(appId)
    }

    static int getBranchCount(ApplicationID appId)
    {
        Set<String> branches = getBranches(appId)
        return branches.size()
    }

    static ApplicationID getApplicationID(String tenant, String app, Map<String, Object> coord)
    {
        ApplicationID.validateTenant(tenant)
        ApplicationID.validateApp(tenant)

        if (coord == null)
        {
            coord = [:]
        }

        NCube bootCube = getCube(ApplicationID.getBootVersion(tenant, app), SYS_BOOTSTRAP)

        if (bootCube == null)
        {
            throw new IllegalStateException('Missing ' + SYS_BOOTSTRAP + ' cube in the 0.0.0 version for the app: ' + app)
        }

        ApplicationID bootAppId = (ApplicationID) bootCube.getCell(coord)
        String version = bootAppId.version
        String status = bootAppId.status
        String branch = bootAppId.branch

        if (!tenant.equalsIgnoreCase(bootAppId.tenant))
        {
            LOG.warn("sys.bootstrap cube for tenant '" + tenant + "', app '" + app + "' is returning a different tenant '" + bootAppId.tenant + "' than requested. Using '" + tenant + "' instead.")
        }

        if (!app.equalsIgnoreCase(bootAppId.app))
        {
            LOG.warn("sys.bootstrap cube for tenant '" + tenant + "', app '" + app + "' is returning a different app '" + bootAppId.app + "' than requested. Using '" + app + "' instead.")
        }

        return new ApplicationID(tenant, app, version, status, branch)
    }

    /**
     *
     * Fetch an array of NCubeInfoDto's where the cube names match the cubeNamePattern (contains) and
     * the content (in JSON format) 'contains' the passed in content String.
     * @param appId ApplicationID on which we are working
     * @param cubeNamePattern cubeNamePattern String pattern to match cube names
     * @param content String value that is 'contained' within the cube's JSON
     * @param options map with possible keys:
     *                changedRecordsOnly - default false ->  Only searches changed records if true.
     *                activeRecordsOnly - default false -> Only searches non-deleted records if true.
     *                deletedRecordsOnly - default false -> Only searches deleted records if true.
     *                cacheResult - default false -> Cache the cubes that match this result..
     * @return List<NCubeInfoDto>
     */
    static List<NCubeInfoDto> search(ApplicationID appId, String cubeNamePattern, String content, Map options)
    {
        validateAppId(appId)

        if (options == null)
        {
            options = [:]
        }

        if (!options[SEARCH_EXACT_MATCH_NAME])
        {
            cubeNamePattern = handleWildCard(cubeNamePattern)
        }

        content = handleWildCard(content)

        Map permInfo = getPermInfo(appId)
        List<NCubeInfoDto> cubes = persister.search(appId, cubeNamePattern, content, options)
        if (!permInfo.skipPermCheck)
        {
            cubes.removeAll { !fastCheckPermissions(appId, it.name, Action.READ, permInfo) }
        }
        return cubes
    }

    /**
     * This API will hand back a List of AxisRef, which is a complete description of a Reference
     * Axis pointer. It includes the Source ApplicationID, source Cube Name, source Axis Name,
     * and all the referenced cube/axis and filter (cube/method) parameters.
     * @param appId ApplicationID of the cube-set from which to fetch all the reference axes.
     * @return List<AxisRef>
     */
    static List<AxisRef> getReferenceAxes(ApplicationID appId)
    {
        validateAppId(appId)
        assertPermissions(appId, null)

        // Step 1: Fetch all NCubeInfoDto's for the passed in ApplicationID
        List<NCubeInfoDto> list = persister.search(appId, null, null, [(SEARCH_ACTIVE_RECORDS_ONLY):true])
        List<AxisRef> refAxes = []

        for (NCubeInfoDto dto : list)
        {
            try
            {
                NCube source = persister.loadCubeById(dto.id as long)
                for (Axis axis : source.axes)
                {
                    if (axis.reference)
                    {
                        AxisRef ref = new AxisRef()
                        ref.srcAppId = appId
                        ref.srcCubeName = source.name
                        ref.srcAxisName = axis.name

                        ApplicationID refAppId = axis.referencedApp
                        ref.destApp = refAppId.app
                        ref.destVersion = refAppId.version
                        ref.destCubeName = axis.getMetaProperty(ReferenceAxisLoader.REF_CUBE_NAME)
                        ref.destAxisName = axis.getMetaProperty(ReferenceAxisLoader.REF_AXIS_NAME)

                        ApplicationID transformAppId = axis.transformApp
                        if (transformAppId)
                        {
                            ref.transformApp = transformAppId.app
                            ref.transformVersion = transformAppId.version
                            ref.transformCubeName = axis.getMetaProperty(ReferenceAxisLoader.TRANSFORM_CUBE_NAME)
                            ref.transformMethodName = axis.getMetaProperty(ReferenceAxisLoader.TRANSFORM_METHOD_NAME)
                        }

                        refAxes.add(ref)
                    }
                }
            }
            catch (Exception e)
            {
                LOG.warn('Unable to load cube: ' + dto.name + ', app: ' + dto.applicationID, e)
            }
        }
        return refAxes
    }

    static void updateReferenceAxes(List<AxisRef> axisRefs)
    {
        Set<ApplicationID> uniqueAppIds = new HashSet()
        for (AxisRef axisRef : axisRefs)
        {
            ApplicationID srcApp = axisRef.srcAppId
            validateAppId(srcApp)
            assertPermissions(srcApp, axisRef.srcCubeName, Action.UPDATE)
            uniqueAppIds.add(srcApp)
            ApplicationID destAppId = new ApplicationID(srcApp.tenant, axisRef.destApp, axisRef.destVersion, ReleaseStatus.RELEASE.name(), ApplicationID.HEAD)
            validateAppId(destAppId)
            assertPermissions(destAppId, axisRef.destCubeName)

            if (axisRef.transformApp != null && axisRef.transformVersion != null)
            {
                ApplicationID transformAppId = new ApplicationID(srcApp.tenant, axisRef.transformApp, axisRef.transformVersion, ReleaseStatus.RELEASE.name(), ApplicationID.HEAD)
                validateAppId(transformAppId)
                assertPermissions(transformAppId, axisRef.transformCubeName, Action.READ)
            }
            removeCachedCube(srcApp, axisRef.srcCubeName)
        }

        // Make sure we are not lock blocked on any of the appId's that are being updated.
        for (ApplicationID appId : uniqueAppIds)
        {
            assertNotLockBlocked(appId)
        }

        for (AxisRef axisRef : axisRefs)
        {
            axisRef.with {
                NCube ncube = persister.loadCube(srcAppId, srcCubeName)
                Axis axis = ncube.getAxis(srcAxisName)

                if (axis.reference)
                {
                    axis.setMetaProperty(ReferenceAxisLoader.REF_APP, destApp)
                    axis.setMetaProperty(ReferenceAxisLoader.REF_VERSION, destVersion)
                    axis.setMetaProperty(ReferenceAxisLoader.REF_CUBE_NAME, destCubeName)
                    axis.setMetaProperty(ReferenceAxisLoader.REF_AXIS_NAME, destAxisName)
                    ApplicationID appId = new ApplicationID(srcAppId.tenant, destApp, destVersion, ReleaseStatus.RELEASE.name(), ApplicationID.HEAD)

                    NCube target = persister.loadCube(appId, destCubeName)
                    if (target == null)
                    {
                        throw new IllegalArgumentException('Cannot point reference axis to non-existing cube (' +
                                destCubeName + '). Source: ' + srcAppId + ' ' + srcCubeName + '.' + srcAxisName +
                                ', target: ' + destApp + ' / ' + destVersion + ' / ' + destCubeName + '.' + destAxisName)
                    }

                    if (target.getAxis(destAxisName) == null)
                    {
                        throw new IllegalArgumentException('Cannot point reference axis to non-existing axis (' +
                                destAxisName + '). Source: ' + srcAppId + ' ' + srcCubeName + '.' + srcAxisName +
                                ', target: ' + destApp + ' / ' + destVersion + ' / ' + destCubeName + '.' + destAxisName)
                    }

                    axis.setMetaProperty(ReferenceAxisLoader.TRANSFORM_APP, transformApp)
                    axis.setMetaProperty(ReferenceAxisLoader.TRANSFORM_VERSION, transformVersion)
                    axis.setMetaProperty(ReferenceAxisLoader.TRANSFORM_CUBE_NAME, transformCubeName)
                    axis.setMetaProperty(ReferenceAxisLoader.TRANSFORM_METHOD_NAME, transformMethodName)

                    if (transformApp && transformVersion && transformCubeName && transformMethodName)
                    {   // If transformer cube reference supplied, verify that the cube exists
                        ApplicationID txAppId = new ApplicationID(srcAppId.tenant, transformApp, transformVersion, ReleaseStatus.RELEASE.name(), ApplicationID.HEAD)
                        NCube transformCube = persister.loadCube(txAppId, transformCubeName)
                        if (transformCube == null)
                        {
                            throw new IllegalArgumentException('Cannot point reference axis transformer to non-existing cube (' +
                                    transformCubeName + '). Source: ' + srcAppId + ' ' + srcCubeName + '.' + srcAxisName +
                                    ', target: ' + transformApp + ' / ' + transformVersion + ' / ' + transformCubeName + '.' + transformMethodName)
                        }

                        if (transformCube.getAxis('method') == null)
                        {
                            throw new IllegalArgumentException('Cannot point reference axis transformer to non-existing axis (' +
                                    transformMethodName + '). Source: ' + srcAppId + ' ' + srcCubeName + '.' + srcAxisName +
                                    ', target: ' + transformApp + ' / ' + transformVersion + ' / ' + transformCubeName + '.' + transformMethodName)
                        }
                    }

                    ncube.clearSha1()   // changing meta properties does not clear SHA-1 for recalculation.
                    persister.updateCube(axisRef.srcAppId, ncube, getUserId())
                }
            }
        }
    }

    // ----------------------------------------- Resource APIs ---------------------------------------------------------
    static String getResourceAsString(String name) throws Exception
    {
        URL url = NCubeManager.class.getResource('/' + name)
        Path resPath = Paths.get(url.toURI())
        return new String(Files.readAllBytes(resPath), "UTF-8")
    }

    protected static NCube getNCubeFromResource(String name)
    {
        return getNCubeFromResource(ApplicationID.testAppId, name)
    }

    static NCube getNCubeFromResource(ApplicationID id, String name)
    {
        try
        {
            String json = getResourceAsString(name)
            NCube ncube = NCube.fromSimpleJson(json)
            ncube.applicationID = id
            ncube.sha1()
            addCube(id, ncube)
            return ncube
        }
        catch (NullPointerException e)
        {
            throw new IllegalArgumentException('Could not find the file [n-cube]: ' + name + ', app: ' + id, e)
        }
        catch (Exception e)
        {
            if (e instanceof RuntimeException)
            {
                throw (RuntimeException)e
            }
            throw new RuntimeException('Failed to load cube from resource: ' + name, e)
        }
    }

    /**
     * Still used in getNCubesFromResource
     */
    private static Object[] getJsonObjectFromResource(String name) throws IOException
    {
        JsonReader reader = null
        try
        {
            URL url = NCubeManager.class.getResource('/' + name)
            File jsonFile = new File(url.file)
            InputStream input = new BufferedInputStream(new FileInputStream(jsonFile))
            reader = new JsonReader(input, true)
            return (Object[]) reader.readObject()
        }
        finally
        {
            IOUtilities.close(reader)
        }
    }

    static List<NCube> getNCubesFromResource(String name)
    {
        String lastSuccessful = ''
        try
        {
            Object[] cubes = getJsonObjectFromResource(name)
            List<NCube> cubeList = new ArrayList<>(cubes.length)

            for (Object cube : cubes)
            {
                JsonObject ncube = (JsonObject) cube
                String json = JsonWriter.objectToJson(ncube)
                NCube nCube = NCube.fromSimpleJson(json)
                nCube.sha1()
                addCube(nCube.applicationID, nCube)
                lastSuccessful = nCube.name
                cubeList.add(nCube)
            }

            return cubeList
        }
        catch (Exception e)
        {
            String s = 'Failed to load cubes from resource: ' + name + ', last successful cube: ' + lastSuccessful
            LOG.warn(s)
            throw new RuntimeException(s, e)
        }
    }

    /**
     * Resolve the passed in String URL to a fully qualified URL object.  If the passed in String URL is relative
     * to a path in the sys.classpath, this method will perform (indirectly) the necessary HTTP HEAD requests to
     * determine which path it connects to.
     * @param url String url (relative or absolute)
     * @param input Map coordinate that the reuqested the URL (may include environment level settings that
     *              help sys.classpath select the correct ClassLoader.
     * @return URL fully qualified URL based on the passed in relative or absolute URL String.
     */
    static URL getActualUrl(ApplicationID appId, String url, Map input)
    {
        validateAppId(appId)
        if (StringUtilities.isEmpty(url))
        {
            throw new IllegalArgumentException('URL cannot be null or empty, attempting to resolve relative to absolute url for app: ' + appId)
        }
        String localUrl = url.toLowerCase()

        if (localUrl.startsWith('http:') || localUrl.startsWith('https:') || localUrl.startsWith('file:'))
        {   // Absolute URL
            try
            {
                return new URL(url)
            }
            catch (MalformedURLException e)
            {
                throw new IllegalArgumentException('URL is malformed: ' + url, e)
            }
        }
        else
        {
            URL actualUrl
            synchronized (url.intern())
            {
                URLClassLoader loader = getUrlClassLoader(appId, input)

                // Make URL absolute (uses URL roots added to NCubeManager)
                actualUrl = loader.getResource(url)
            }

            if (actualUrl == null)
            {
                String err = 'Unable to resolve URL, make sure appropriate resource URLs are added to the sys.classpath cube, URL: ' +
                        url + ', app: ' + appId
                throw new IllegalArgumentException(err)
            }
            return actualUrl
        }
    }

    // ---------------------------------------- Validation APIs --------------------------------------------------------
    protected static void validateAppId(ApplicationID appId)
    {
        if (appId == null)
        {
            throw new IllegalArgumentException('ApplicationID cannot be null')
        }
        appId.validate()
    }

    protected static void validateCube(NCube cube)
    {
        if (cube == null)
        {
            throw new IllegalArgumentException('NCube cannot be null')
        }
        NCube.validateCubeName(cube.name)
    }

    // ---------------------- Broadcast APIs for notifying other services in cluster of cache changes ------------------
    protected static void broadcast(ApplicationID appId)
    {
        // Write to 'system' tenant, 'NCE' app, version '0.0.0', SNAPSHOT, cube: sys.cache
        // Separate thread reads from this table every 1 second, for new commands, for
        // example, clear cache
        appId.toString()
    }

    // --------------------------------------- Permissions -------------------------------------------------------------

    /**
     * Assert that the requested permission is allowed.  Throw a SecurityException if not.
     */
    static boolean assertPermissions(ApplicationID appId, String resource, Action action = Action.READ)
    {
        if (checkPermissions(appId, resource, action))
        {
            return true
        }
        throw new SecurityException('Operation not performed.  You do not have ' + action.name() + ' permission to ' + resource + ', app: ' + appId)
    }

    protected static boolean assertNotLockBlocked(ApplicationID appId)
    {
        String lockedBy = getAppLockedBy(appId)
        if (lockedBy == null || lockedBy == getUserId())
        {
            return true
        }
        throw new SecurityException('Application is not locked by you, app: ' + appId)
    }

    private static void assertLockedByMe(ApplicationID appId)
    {
        final ApplicationID bootAppId = getBootAppId(appId)
        final NCube sysLockCube = getCubeInternal(bootAppId, SYS_LOCK)
        if (sysLockCube == null)
        {   // If there is no sys.lock cube, then no permissions / locking being used.
            if (isJUnitTest())
            {
                return
            }
            throw new SecurityException('Application is not locked by you, no sys.lock n-cube exists in app: ' + appId)
        }

        final String lockOwner = getAppLockedBy(bootAppId)
        if (getUserId() == lockOwner)
        {
            return
        }
        throw new SecurityException('Application is not locked by you, app: ' + appId)
    }

    private static ApplicationID getBootAppId(ApplicationID appId)
    {
        return new ApplicationID(appId.tenant, appId.app, '0.0.0', ReleaseStatus.SNAPSHOT.name(), ApplicationID.HEAD)
    }

    private static String getPermissionCacheKey(ApplicationID appId, String resource, Action action)
    {
        String key = getUserId() + '/' + appId.cacheKey(null) + '/' + resource + '/' + action
        return EncryptionUtilities.calculateSHA1Hash(key.bytes)
    }

    /**
     * Verify whether the action can be performed against the resource (typically cube name).
     * @param appId ApplicationID containing the n-cube being checked.
     * @param resource String cubeName or cubeName with wildcards('*' or '?') or cubeName / axisName (with wildcards).
     * @param action Action To be attempted.
     * @return boolean true if allowed, false if not.  If the permissions cubes restricting access have not yet been
     * added to the same App, then all access is granted.
     */
    static boolean checkPermissions(ApplicationID appId, String resource, Action action)
    {
        String key = getPermissionCacheKey(appId, resource, action)
        Boolean allowed = checkPermissionCache(key)
        if (allowed instanceof Boolean)
        {
            return allowed
        }
        long now = System.currentTimeMillis()

        if (Action.READ == action && SYS_LOCK.equalsIgnoreCase(resource))
        {
            permCache[key] = now
            return true
        }

        ApplicationID bootVersion = getBootAppId(appId)
        NCube permCube = getCubeInternal(bootVersion, SYS_PERMISSIONS)
        if (permCube == null)
        {   // Allow everything if no permissions are set up.
            permCache[key] = now
            return true
        }

        NCube userToRole = getCubeInternal(bootVersion, SYS_USERGROUPS)
        if (userToRole == null)
        {   // Allow everything if no user roles are set up.
            permCache[key] = now
            return true
        }

        // Step 1: Get user's roles
        Set<String> roles = getRolesForUser(userToRole)

        if (!roles.contains(ROLE_ADMIN) && CUBE_MUTATE_ACTIONS.contains(action))
        {   // If user is not an admin, check branch permissions.
            NCube branchPermCube = getCubeInternal(bootVersion.asBranch(appId.branch), SYS_BRANCH_PERMISSIONS)
            if (branchPermCube != null && !checkBranchPermission(branchPermCube, resource))
            {
                permCache[key] = -now
                return false
            }
        }

        // Step 2: Make sure one of the user's roles allows access
        final String actionName = action.lower()
        for (String role : roles)
        {
            if (checkResourcePermission(permCube, role, resource, actionName))
            {
                permCache[key] = now
                return true
            }
        }

        permCache[key] = -now
        return false
    }

    private static Boolean checkPermissionCache(String key)
    {
        Long allowed = permCache.get(key)

        if (allowed instanceof Long)
        {
            long now = System.currentTimeMillis()
            long elapsed = now - Math.abs(allowed.longValue())

            if (elapsed < PERMISSION_CACHE_THRESHOLD)
            {   // Less than a time threshold from last check, re-use last answer
                boolean allow = allowed >= 0
                permCache[key] = allow ? now : -now
                return allow
            }
        }
        return null
    }

    /**
     * Faster permissions check that should be used when filtering a list of n-cubes.  Before calling this
     * API, call getPermInfo(AppId) to get the 'permInfo' Map to be used in this API.
     */
    static boolean fastCheckPermissions(ApplicationID appId, String resource, Action action, Map permInfo)
    {
        String key = getPermissionCacheKey(appId, resource, action)
        Boolean allowed = checkPermissionCache(key)
        if (allowed instanceof Boolean)
        {
            return allowed
        }
        long now = System.currentTimeMillis()

        if (Action.READ == action && SYS_LOCK.equalsIgnoreCase(resource))
        {
            permCache[key] = now
            return true
        }

        Set<String> roles = permInfo.roles as Set
        if (!roles.contains(ROLE_ADMIN) && CUBE_MUTATE_ACTIONS.contains(action))
        {   // If user is not an admin, check branch permissions.
            NCube branchPermCube = (NCube)permInfo.branchPermCube
            if (branchPermCube != null && !checkBranchPermission(branchPermCube, resource))
            {
                permCache[key] = -now
                return false
            }
        }

        // Step 2: Make sure one of the user's roles allows access
        final String actionName = action.lower()
        NCube permCube = permInfo.permCube as NCube
        for (String role : roles)
        {
            if (checkResourcePermission(permCube, role, resource, actionName))
            {
                permCache[key] = now
                return true
            }
        }
        permCache[key] = -now
        return false
    }

    private static Map getPermInfo(ApplicationID appId)
    {
        Map<String, Object> info = [skipPermCheck:false] as Map
        ApplicationID bootVersion = getBootAppId(appId)
        info.bootVersion = bootVersion
        NCube permCube = getCubeInternal(bootVersion, SYS_PERMISSIONS)
        if (permCube == null)
        {   // Allow everything if no permissions are set up.
            info.skipPermCheck = true
        }
        info.permCube = permCube

        NCube userToRole = getCubeInternal(bootVersion, SYS_USERGROUPS)
        if (userToRole == null)
        {   // Allow everything if no user roles are set up.
            info.skipPermCheck = true
        }
        else
        {
            info.roles = getRolesForUser(userToRole)
        }

        info.branch000 = bootVersion.asBranch(appId.branch)
        info.branchPermCube = getCubeInternal((ApplicationID)info.branch000, SYS_BRANCH_PERMISSIONS)
        return info
    }

    private static boolean checkBranchPermission(NCube branchPermissions, String resource)
    {
        final List<Column> resourceColumns = getResourcesToMatch(branchPermissions, resource)
        final String userId = getUserId()
        final Column column = resourceColumns.find { branchPermissions.getCell([resource: it.value, user: userId])}
        return column != null
    }

    private static boolean checkResourcePermission(NCube resourcePermissions, String role, String resource, String action)
    {
        final List<Column> resourceColumns = getResourcesToMatch(resourcePermissions, resource)
        final Column column = resourceColumns.find {resourcePermissions.getCell([(AXIS_ROLE): role, resource: it.value, action: action]) }
        return column != null
    }

    private static Set<String> getRolesForUser(NCube userGroups)
    {
        Axis role = userGroups.getAxis(AXIS_ROLE)
        Set<String> groups = new HashSet()
        for (Column column : role.columns)
        {
            if (userGroups.getCell([(AXIS_ROLE): column.value, (AXIS_USER): getUserId()]))
            {
                groups.add(column.value as String)
            }
        }
        return groups
    }

    private static List<Column> getResourcesToMatch(NCube permCube, String resource)
    {
        List<Column> matches = []
        Axis resourcePermissionAxis = permCube.getAxis(AXIS_RESOURCE)
        if (resource != null)
        {
            String[] splitResource = resource.split('/')
            boolean shouldCheckAxis = splitResource.length > 1
            String resourceCube = splitResource[0]
            String resourceAxis = shouldCheckAxis ? splitResource[1] : null

            for (Column resourcePermissionColumn : resourcePermissionAxis.columnsWithoutDefault)
            {
                String columnResource = resourcePermissionColumn.value
                String[] curSplitResource = columnResource.split('/')
                boolean resourceIncludesAxis = curSplitResource.length > 1
                String curResourceCube = curSplitResource[0]
                String curResourceAxis = resourceIncludesAxis ? curSplitResource[1] : null
                boolean resourceMatchesCurrentResource = doStringsWithWildCardsMatch(resourceCube, curResourceCube)

                if ((shouldCheckAxis && resourceMatchesCurrentResource && doStringsWithWildCardsMatch(resourceAxis, curResourceAxis))
                        || (!shouldCheckAxis && !resourceIncludesAxis && resourceMatchesCurrentResource))
                {
                    matches << resourcePermissionColumn
                }
            }
        }
        if (matches.size() == 0)
        {
            matches.add(resourcePermissionAxis.defaultColumn)
        }
        return matches
    }

    private static boolean doStringsWithWildCardsMatch(String text, String pattern)
    {
        if (pattern == null)
        {
            return false
        }

        Pattern p = wildcards[pattern]
        if (p != null)
        {
            return p.matcher(text).matches()
        }

        String regexString = '(?i)' + StringUtilities.wildcardToRegexString(pattern)
        p = Pattern.compile(regexString)
        wildcards[pattern] = p
        return p.matcher(text).matches()
    }

    static boolean isAdmin(ApplicationID appId)
    {
        NCube userCube = getCubeInternal(getBootAppId(appId), SYS_USERGROUPS)
        if (userCube == null)
        {   // Allow everything if no permissions are set up.
            return true
        }
        return isUserInGroup(userCube, ROLE_ADMIN)
    }

    private static boolean isUserInGroup(NCube userCube, String groupName)
    {
        return userCube.getCell([(AXIS_ROLE): groupName, (AXIS_USER): null]) || userCube.getCell([(AXIS_ROLE): groupName, (AXIS_USER): getUserId()])
    }

    protected static void detectNewAppId(ApplicationID appId)
    {
        if (search(appId, null, null, [(SEARCH_ACTIVE_RECORDS_ONLY):false]).size() == 0)
        {
            addAppPermissionsCubes(appId)
            if (!appId.head)
            {
                addBranchPermissionsCube(appId)
            }
        }
    }

    private static void addBranchPermissionsCube(ApplicationID appId)
    {
        ApplicationID permAppId = appId.asVersion('0.0.0')
        if (getCubeInternal(permAppId, SYS_BRANCH_PERMISSIONS) != null)
        {
            return
        }

        String userId = getUserId()
        NCube branchPermCube = new NCube(SYS_BRANCH_PERMISSIONS)
        branchPermCube.applicationID = permAppId
        branchPermCube.defaultCellValue = false

        Axis resourceAxis = new Axis(AXIS_RESOURCE, AxisType.DISCRETE, AxisValueType.STRING, true)
        resourceAxis.addColumn(SYS_BRANCH_PERMISSIONS)
        branchPermCube.addAxis(resourceAxis)

        Axis userAxis = new Axis(AXIS_USER, AxisType.DISCRETE, AxisValueType.STRING, true)
        userAxis.addColumn(userId)
        branchPermCube.addAxis(userAxis)

        branchPermCube.setCell(true, [(AXIS_USER):userId, (AXIS_RESOURCE):SYS_BRANCH_PERMISSIONS])
        branchPermCube.setCell(true, [(AXIS_USER):userId, (AXIS_RESOURCE):null])

        persister.updateCube(permAppId, branchPermCube, userId)
        VersionControl.updateBranch(permAppId)
    }

    private static void addAppPermissionsCubes(ApplicationID appId)
    {
        ApplicationID permAppId = getBootAppId(appId)
        addAppUserGroupsCube(permAppId)
        addAppPermissionsCube(permAppId)
        addSysLockingCube(permAppId)
    }

    private static void addSysLockingCube(ApplicationID appId)
    {
        if (getCubeInternal(appId, SYS_LOCK) != null)
        {
            return
        }

        NCube sysLockCube = new NCube(SYS_LOCK)
        sysLockCube.applicationID = appId
        sysLockCube.setMetaProperty(PROPERTY_CACHE, false)
        sysLockCube.addAxis(new Axis(AXIS_SYSTEM, AxisType.DISCRETE, AxisValueType.STRING, true))
        persister.updateCube(appId, sysLockCube, getUserId())
    }

    /**
     * Determine if the ApplicationID is locked.  This is an expensive call because it
     * always hits the database.  Use judiciously (obtain value before loops, etc.)
     */
    static String getAppLockedBy(ApplicationID appId)
    {
        NCube sysLockCube = getCubeInternal(getBootAppId(appId), SYS_LOCK)
        if (sysLockCube == null)
        {
            return null
        }
        return sysLockCube.getCell([(AXIS_SYSTEM):null])
    }

    /**
     * Lock the given appId so that no changes can be made to any cubes within it
     * @param appId ApplicationID to lock
     */
    static boolean lockApp(ApplicationID appId)
    {
        String userId = getUserId()
        ApplicationID bootAppId = getBootAppId(appId)

        String lockOwner = getAppLockedBy(appId)
        if (userId == lockOwner)
        {
            return false
        }
        if (lockOwner != null)
        {
            throw new SecurityException('Application ' + appId + ' already locked by ' + lockOwner)
        }

        NCube sysLockCube = getCubeInternal(bootAppId, SYS_LOCK)
        if (sysLockCube == null)
        {
            return false
        }
        sysLockCube.setCell(userId, [(AXIS_SYSTEM):null])
        persister.updateCube(bootAppId, sysLockCube, userId)
        return true
    }

    /**
     * Unlock the given appId so that changes can be made to any cubes within it
     * @param appId ApplicationID to unlock
     */
    static void unlockApp(ApplicationID appId)
    {
        ApplicationID bootAppId = getBootAppId(appId)
        NCube sysLockCube = getCubeInternal(bootAppId, SYS_LOCK)
        if (sysLockCube == null)
        {
            return
        }

        String userId = getUserId()
        String lockOwner = getAppLockedBy(appId)
        if (userId != lockOwner)
        {
            throw new SecurityException('Application ' + appId + ' locked by ' + lockOwner)
        }

        sysLockCube.removeCell([(AXIS_SYSTEM):null])
        persister.updateCube(bootAppId, sysLockCube, getUserId())
    }

    private static void addAppUserGroupsCube(ApplicationID appId)
    {
        if (getCubeInternal(appId, SYS_USERGROUPS) != null) {
            return
        }

        String userId = getUserId()
        NCube userGroupsCube = new NCube(SYS_USERGROUPS)
        userGroupsCube.applicationID = appId
        userGroupsCube.defaultCellValue = false

        Axis userAxis = new Axis(AXIS_USER, AxisType.DISCRETE, AxisValueType.STRING, true)
        userAxis.addColumn(userId)
        userGroupsCube.addAxis(userAxis)

        Axis roleAxis = new Axis(AXIS_ROLE, AxisType.DISCRETE, AxisValueType.STRING, false)
        roleAxis.addColumn(ROLE_ADMIN)
        roleAxis.addColumn(ROLE_READONLY)
        roleAxis.addColumn(ROLE_USER)
        userGroupsCube.addAxis(roleAxis)

        userGroupsCube.setCell(true, [(AXIS_USER):userId, (AXIS_ROLE):ROLE_ADMIN])
        userGroupsCube.setCell(true, [(AXIS_USER):userId, (AXIS_ROLE):ROLE_USER])
        userGroupsCube.setCell(true, [(AXIS_USER):null, (AXIS_ROLE):ROLE_USER])

        persister.updateCube(appId, userGroupsCube, userId)
    }

    private static void addAppPermissionsCube(ApplicationID appId)
    {
        if (getCubeInternal(appId, SYS_PERMISSIONS)) {
            return
        }

        NCube appPermCube = new NCube(SYS_PERMISSIONS)
        appPermCube.applicationID = appId
        appPermCube.defaultCellValue = false

        Axis resourceAxis = new Axis(AXIS_RESOURCE, AxisType.DISCRETE, AxisValueType.STRING, true)
        resourceAxis.addColumn(SYS_PERMISSIONS)
        resourceAxis.addColumn(SYS_USERGROUPS)
        resourceAxis.addColumn(SYS_BRANCH_PERMISSIONS)
        resourceAxis.addColumn(SYS_LOCK)
        appPermCube.addAxis(resourceAxis)

        Axis roleAxis = new Axis(AXIS_ROLE, AxisType.DISCRETE, AxisValueType.STRING, false)
        roleAxis.addColumn(ROLE_ADMIN)
        roleAxis.addColumn(ROLE_READONLY)
        roleAxis.addColumn(ROLE_USER)
        appPermCube.addAxis(roleAxis)

        Axis actionAxis = new Axis(AXIS_ACTION, AxisType.DISCRETE, AxisValueType.STRING, false)
        actionAxis.addColumn(Action.UPDATE.lower())
        actionAxis.addColumn(Action.READ.lower())
        actionAxis.addColumn(Action.RELEASE.lower())
        actionAxis.addColumn(Action.COMMIT.lower())
        appPermCube.addAxis(actionAxis)

        appPermCube.setCell(true, [(AXIS_RESOURCE):SYS_PERMISSIONS, (AXIS_ROLE):ROLE_ADMIN, (AXIS_ACTION):Action.UPDATE.lower()])
        appPermCube.setCell(true, [(AXIS_RESOURCE):SYS_PERMISSIONS, (AXIS_ROLE):ROLE_ADMIN, (AXIS_ACTION):Action.READ.lower()])
        appPermCube.setCell(true, [(AXIS_RESOURCE):SYS_PERMISSIONS, (AXIS_ROLE):ROLE_ADMIN, (AXIS_ACTION):Action.COMMIT.lower()])

        appPermCube.setCell(true, [(AXIS_RESOURCE):SYS_USERGROUPS, (AXIS_ROLE):ROLE_ADMIN, (AXIS_ACTION):Action.UPDATE.lower()])
        appPermCube.setCell(true, [(AXIS_RESOURCE):SYS_USERGROUPS, (AXIS_ROLE):ROLE_ADMIN, (AXIS_ACTION):Action.READ.lower()])
        appPermCube.setCell(true, [(AXIS_RESOURCE):SYS_USERGROUPS, (AXIS_ROLE):ROLE_ADMIN, (AXIS_ACTION):Action.COMMIT.lower()])
        appPermCube.setCell(true, [(AXIS_RESOURCE):SYS_USERGROUPS, (AXIS_ROLE):ROLE_USER, (AXIS_ACTION):Action.READ.lower()])

        appPermCube.setCell(true, [(AXIS_RESOURCE):SYS_BRANCH_PERMISSIONS, (AXIS_ROLE):ROLE_ADMIN, (AXIS_ACTION):Action.UPDATE.lower()])
        appPermCube.setCell(true, [(AXIS_RESOURCE):SYS_BRANCH_PERMISSIONS, (AXIS_ROLE):ROLE_ADMIN, (AXIS_ACTION):Action.READ.lower()])
        appPermCube.setCell(true, [(AXIS_RESOURCE):SYS_BRANCH_PERMISSIONS, (AXIS_ROLE):ROLE_USER, (AXIS_ACTION):Action.UPDATE.lower()])
        appPermCube.setCell(true, [(AXIS_RESOURCE):SYS_BRANCH_PERMISSIONS, (AXIS_ROLE):ROLE_USER, (AXIS_ACTION):Action.READ.lower()])

        appPermCube.setCell(true, [(AXIS_RESOURCE):SYS_LOCK, (AXIS_ROLE):ROLE_ADMIN, (AXIS_ACTION):Action.UPDATE.lower()])
        appPermCube.setCell(true, [(AXIS_RESOURCE):SYS_LOCK, (AXIS_ROLE):ROLE_ADMIN, (AXIS_ACTION):Action.READ.lower()])
        appPermCube.setCell(true, [(AXIS_RESOURCE):SYS_LOCK, (AXIS_ROLE):ROLE_ADMIN, (AXIS_ACTION):Action.COMMIT.lower()])

        appPermCube.setCell(true, [(AXIS_RESOURCE):null, (AXIS_ROLE):ROLE_ADMIN, (AXIS_ACTION):Action.UPDATE.lower()])
        appPermCube.setCell(true, [(AXIS_RESOURCE):null, (AXIS_ROLE):ROLE_ADMIN, (AXIS_ACTION):Action.READ.lower()])
        appPermCube.setCell(true, [(AXIS_RESOURCE):null, (AXIS_ROLE):ROLE_ADMIN, (AXIS_ACTION):Action.RELEASE.lower()])
        appPermCube.setCell(true, [(AXIS_RESOURCE):null, (AXIS_ROLE):ROLE_ADMIN, (AXIS_ACTION):Action.COMMIT.lower()])
        appPermCube.setCell(true, [(AXIS_RESOURCE):null, (AXIS_ROLE):ROLE_USER, (AXIS_ACTION):Action.UPDATE.lower()])
        appPermCube.setCell(true, [(AXIS_RESOURCE):null, (AXIS_ROLE):ROLE_USER, (AXIS_ACTION):Action.READ.lower()])
        appPermCube.setCell(true, [(AXIS_RESOURCE):null, (AXIS_ROLE):ROLE_USER, (AXIS_ACTION):Action.COMMIT.lower()])
        appPermCube.setCell(true, [(AXIS_RESOURCE):null, (AXIS_ROLE):ROLE_READONLY, (AXIS_ACTION):Action.READ.lower()])

        persister.updateCube(appId, appPermCube, getUserId())
    }

    /**
     * Testing API (Cache validation)
     */
    static boolean isCubeCached(ApplicationID appId, String cubeName)
    {
        validateAppId(appId)
        NCube.validateCubeName(cubeName)
        Map<String, Object> ncubes = getCacheForApp(appId)
        Object cachedItem = ncubes[cubeName.toLowerCase()]
        return cachedItem instanceof NCube
    }

    private static void cacheCube(ApplicationID appId, NCube ncube)
    {
        if (!ncube.metaProperties.containsKey(PROPERTY_CACHE) || Boolean.TRUE == ncube.getMetaProperty(PROPERTY_CACHE))
        {
            Map<String, Object> cache = getCacheForApp(appId)
            cache[ncube.name.toLowerCase()] = ncube
        }
    }

    protected static void removeCachedCube(ApplicationID appId, String cubeName)
    {
        if (StringUtilities.isEmpty(cubeName))
        {
            return
        }
        Map<String, Object> cache = getCacheForApp(appId)
        cache.remove(cubeName.toLowerCase())
        // TODO: broadcast(appId, cubeName) // cube level remove
    }

    /**
     * Set the user ID on the current thread
     * @param user String user Id
     */
    static void setUserId(String user)
    {
        userId.set(user?.trim())
    }

    /**
     * Retrieve the user ID from the current thread
     * @return String user ID of the user associated to the requesting thread
     */
    static String getUserId()
    {
        return userId.get()
    }

    /**
     * Add wild card symbol at beginning and at end of string if not already present.
     * Remove wild card symbol if only character present.
     * @return String
    */
    private static String handleWildCard(String value)
    {
        if (value)
        {
            if (!value.startsWith('*'))
            {
                value = '*' + value
            }
            if (!value.endsWith('*'))
            {
                value += '*'
            }
            if ('*' == value)
            {
                value = null
            }
        }
        return value
    }
}<|MERGE_RESOLUTION|>--- conflicted
+++ resolved
@@ -762,671 +762,6 @@
         return rows
     }
 
-<<<<<<< HEAD
-    static int mergeAcceptMine(ApplicationID appId, Object[] cubeNames)
-    {
-        validateAppId(appId)
-        appId.validateBranchIsNotHead()
-        appId.validateStatusIsNotRelease()
-        int count = 0
-
-        assertNotLockBlocked(appId)
-        for (Object cubeName : cubeNames)
-        {
-            String cubeNameStr = cubeName as String
-            assertPermissions(appId, cubeNameStr, ACTION.UPDATE)
-            persister.mergeAcceptMine(appId, cubeNameStr, getUserId())
-            removeCachedCube(appId, cubeNameStr)
-            count++
-        }
-        return count
-    }
-
-    static int mergeAcceptTheirs(ApplicationID appId, Object[] cubeNames, Object[] branchSha1)
-    {
-        validateAppId(appId)
-        appId.validateBranchIsNotHead()
-        appId.validateStatusIsNotRelease()
-        assertNotLockBlocked(appId)
-        int count = 0
-
-        for (int i = 0; i < cubeNames.length; i++)
-        {
-            String cubeNameStr = cubeNames[i] as String
-            String sha1 = branchSha1[i] as String
-            assertPermissions(appId, cubeNameStr, ACTION.UPDATE)
-            persister.mergeAcceptTheirs(appId, cubeNameStr, sha1, getUserId())
-            removeCachedCube(appId, cubeNameStr)
-            count++
-        }
-
-        return count
-    }
-
-    /**
-     * Update a branch from the HEAD.  Changes from the HEAD are merged into the
-     * supplied branch.  If the merge cannot be done perfectly, an exception is
-     * thrown indicating the cubes that are in conflict.
-     */
-    static List<NCubeInfoDto> getHeadChangesForBranch(ApplicationID appId)
-    {
-        validateAppId(appId)
-        appId.validateBranchIsNotHead()
-        appId.validateStatusIsNotRelease()
-        assertNotLockBlocked(appId)
-        assertPermissions(appId, null, ACTION.READ)
-
-        ApplicationID headAppId = appId.asHead()
-
-        List<NCubeInfoDto> records = search(appId, null, null, [(SEARCH_ACTIVE_RECORDS_ONLY):false])
-        if (records.empty)
-        {
-            return []
-        }
-        Map<String, NCubeInfoDto> branchRecordMap = new CaseInsensitiveMap<>()
-
-        for (NCubeInfoDto info : records)
-        {
-            branchRecordMap[info.name] = info
-        }
-
-        List<NCubeInfoDto> headRecords = search(headAppId, null, null, [(SEARCH_ACTIVE_RECORDS_ONLY):false])
-        List<NCubeInfoDto> cubeDiffs = []
-
-        for (NCubeInfoDto head : headRecords)
-        {
-            head.branch = appId.branch  // using HEAD's DTO as return value, therefore setting the branch to the passed in AppId's branch
-            NCubeInfoDto info = branchRecordMap[head.name]
-            long headRev = (long) Converter.convert(head.revision, long.class)
-
-            if (info == null)
-            {   // HEAD has cube that branch does not have
-                head.changeType = headRev < 0 ? ChangeType.DELETED.code : ChangeType.CREATED.code
-                cubeDiffs.add(head)
-                continue
-            }
-
-            long infoRev = (long) Converter.convert(info.revision, long.class)
-            boolean activeStatusMatches = (infoRev < 0) == (headRev < 0)
-            boolean branchHeadSha1MatchesHeadSha1 = StringUtilities.equalsIgnoreCase(info.headSha1, head.sha1)
-            boolean branchSha1MatchesHeadSha1 = StringUtilities.equalsIgnoreCase(info.sha1, head.sha1)
-
-            // Did branch cube change?
-            if (!info.changed)
-            {   // No change on branch cube
-                if (activeStatusMatches)
-                {
-                    if (!branchHeadSha1MatchesHeadSha1)
-                    {   // HEAD cube changed, branch cube did not
-                        head.changeType = ChangeType.UPDATED.code
-                        cubeDiffs.add(head)
-                    }
-                }
-                else
-                {   // 1. The active/deleted statuses don't match, or
-                    // 2. HEAD has different SHA1 but branch cube did not change, safe to update branch (fast forward)
-                    // In both cases, the cube was marked NOT changed in the branch, so safe to update.
-                    if (headRev < 0)
-                    {
-                        head.changeType = ChangeType.DELETED.code
-                    }
-                    else
-                    {
-                        head.changeType = ChangeType.RESTORED.code
-                    }
-                    cubeDiffs.add(head)
-                }
-            }
-            else if (branchSha1MatchesHeadSha1)
-            {   // If branch cube is 'changed' but has same SHA-1 as head cube (same change in branch as HEAD)
-                if (branchHeadSha1MatchesHeadSha1)
-                {   // no show - branch cube deleted or restored - will show on commit
-                }
-                else
-                {   // branch cube out of sync
-                    if (activeStatusMatches)
-                    {
-                        head.changeType = ChangeType.FASTFORWARD.code
-                    }
-                    else
-                    {
-                        head.changeType = ChangeType.CONFLICT.code
-                    }
-                    cubeDiffs.add(head)
-                }
-            }
-            else
-            {   // branch cube has content change
-                if (branchHeadSha1MatchesHeadSha1)
-                {   // head cube is still as it was when branch cube was created
-                    if (activeStatusMatches)
-                    {   // no show - in sync with head but branch cube has changed
-                    }
-                    else
-                    {
-                        head.changeType = ChangeType.CONFLICT.code
-                        cubeDiffs.add(head)
-                    }
-                }
-                else
-                {   // Cube is different than HEAD, AND it is not based on same HEAD cube, but it could be merge-able.
-                    NCube cube = mergeCubesIfPossible(info, head, true)
-                    if (cube == null)
-                    {
-                        head.changeType = ChangeType.CONFLICT.code
-                    }
-                    else
-                    {
-                        if (activeStatusMatches)
-                        {
-                            if (StringUtilities.equalsIgnoreCase(cube.sha1(), info.sha1))
-                            {   // NOTE: could be different category
-                                head.changeType = ChangeType.FASTFORWARD.code
-                            }
-                            else
-                            {
-                                head.changeType = ChangeType.UPDATED.code
-                            }
-                        }
-                        else
-                        {
-                            head.changeType = ChangeType.CONFLICT.code
-                        }
-                    }
-                    cubeDiffs.add(head)
-                }
-            }
-        }
-
-        return cubeDiffs
-    }
-
-    /**
-     * Update a branch from the HEAD.  Changes from the HEAD are merged into the
-     * supplied branch.  If the merge cannot be done perfectly, an exception is
-     * thrown indicating the cubes that are in conflict.
-     * @param cubesToObject Object[] NCubeInfoDto to be updated or null to indicate update all.
-     */
-    protected static Map<String, Object> updateBranchFromHead(ApplicationID appId, Object[] inputCubes = null)
-    {
-        validateAppId(appId)
-        appId.validateBranchIsNotHead()
-        appId.validateStatusIsNotRelease()
-        assertNotLockBlocked(appId)
-        assertPermissions(appId, null, ACTION.UPDATE)
-
-        List<NCubeInfoDto> adds = []
-        List<NCubeInfoDto> deletes = []
-        List<NCubeInfoDto> updates = []
-        List<NCubeInfoDto> merges = []
-        List<NCubeInfoDto> restores = []
-        List<NCubeInfoDto> fastforwards = []
-        List<NCubeInfoDto> rejects = []
-        List<NCubeInfoDto> finalUpdates
-
-        long txId = UniqueIdGenerator.uniqueId
-        Map<String, NCubeInfoDto> newDtos = new CaseInsensitiveMap<>()
-        List<NCubeInfoDto> newDtoList = getHeadChangesForBranch(appId)
-        List<NCubeInfoDto> cubesToUpdate = []
-
-        if (inputCubes == null)
-        {
-            cubesToUpdate = newDtoList
-        }
-        else
-        {
-            newDtoList.each { newDtos[it.name] = it }
-            (inputCubes.toList() as List<NCubeInfoDto>).each { NCubeInfoDto oldDto ->
-                // make reject list by comparing with refresh records
-                NCubeInfoDto newDto = newDtos[oldDto.name]
-                if (newDto == null || newDto.id != oldDto.id)
-                {   // if in oldDtos but no in newDtos OR if something happened while we were away
-                    rejects.add(oldDto)
-                }
-                else
-                {
-                    cubesToUpdate.add(oldDto)
-                }
-            }
-        }
-
-        for (NCubeInfoDto updateCube : cubesToUpdate)
-        {
-            switch(updateCube.changeType)
-            {
-                case ChangeType.CREATED.code:
-                    adds.add(updateCube)
-                    break
-                case ChangeType.RESTORED.code:
-                    restores.add(updateCube)
-                    break
-                case ChangeType.UPDATED.code:
-                    NCubeInfoDto branchCube = getCubeInfo(appId, updateCube)
-                    if (branchCube.changed)
-                    {   // Cube is different than HEAD, AND it is not based on same HEAD cube, but it could be merge-able.
-                        NCube cube = mergeCubesIfPossible(branchCube, updateCube, true)
-                        if (cube != null)
-                        {
-                            NCubeInfoDto mergedDto = persister.commitMergedCubeToBranch(appId, cube, updateCube.sha1, getUserId(), txId)
-                            merges.add(mergedDto)
-                        }
-                    }
-                    else
-                    {
-                        updates.add(updateCube)
-                    }
-                    break
-                case ChangeType.DELETED.code:
-                    deletes.add(updateCube)
-                    break
-                case ChangeType.FASTFORWARD.code:
-                    // Fast-Forward branch
-                    // Update HEAD SHA-1 on branch directly (no need to insert)
-                    NCubeInfoDto branchCube = getCubeInfo(appId, updateCube)
-                    persister.updateBranchCubeHeadSha1((Long) Converter.convert(branchCube.id, Long.class), updateCube.sha1)
-                    fastforwards.add(updateCube)
-                    break
-                case ChangeType.CONFLICT.code:
-                    rejects.add(updateCube)
-                    break
-            }
-        }
-
-        clearCache(appId)
-        finalUpdates = persister.pullToBranch(appId, buildIdList(updates), getUserId(), txId)
-        finalUpdates.addAll(merges)
-        Map<String, Object> ret = [:]
-        ret[BRANCH_ADDS] = persister.pullToBranch(appId, buildIdList(adds), getUserId(), txId)
-        ret[BRANCH_DELETES] = persister.pullToBranch(appId, buildIdList(deletes), getUserId(), txId)
-        ret[BRANCH_UPDATES] = finalUpdates
-        ret[BRANCH_RESTORES] = persister.pullToBranch(appId, buildIdList(restores), getUserId(), txId)
-        ret[BRANCH_FASTFORWARDS] = fastforwards
-        ret[BRANCH_REJECTS] = rejects
-        return ret
-    }
-
-    private static Object[] buildIdList(List<NCubeInfoDto> dtos)
-    {
-        Object[] ids = new Object[dtos.size()]
-        int i=0
-        dtos.each { NCubeInfoDto dto ->
-            ids[i++] = dto.id
-        }
-        return ids
-    }
-
-    private static NCubeInfoDto getCubeInfo(ApplicationID appId, NCubeInfoDto dto)
-    {
-        List<NCubeInfoDto> cubeDtos = search(appId, dto.name, null, [(SEARCH_EXACT_MATCH_NAME):true, (SEARCH_ACTIVE_RECORDS_ONLY):false])
-        if (cubeDtos.empty)
-        {
-            throw new IllegalStateException('Cube ' + dto.name + ' does not exist (' + dto + ')')
-        }
-        if (cubeDtos.size() > 1)
-        {
-            throw new IllegalStateException('More than one cube return when attempting to load ' + dto.name + ' (' + dto + ')')
-        }
-        return cubeDtos.first()
-    }
-
-    /**
-     * Get a list of NCubeInfoDto's that represent the n-cubes that have been made to
-     * this branch.  This is the source of n-cubes for the 'Commit' and 'Rollback' lists.
-     */
-    static List<NCubeInfoDto> getBranchChangesForHead(ApplicationID appId)
-    {
-        validateAppId(appId)
-        appId.validateBranchIsNotHead()
-        appId.validateStatusIsNotRelease()
-        assertNotLockBlocked(appId)
-        assertPermissions(appId, null, ACTION.READ)
-
-        ApplicationID headAppId = appId.asHead()
-        Map<String, NCubeInfoDto> headMap = new CaseInsensitiveMap<>()
-
-        List<NCubeInfoDto> branchList = search(appId, null, null, [(SEARCH_CHANGED_RECORDS_ONLY):true])
-        List<NCubeInfoDto> headList = search(headAppId, null, null, null)   // active and deleted
-        List<NCubeInfoDto> list = []
-
-        //  build map of head objects for reference.
-        for (NCubeInfoDto headCube : headList)
-        {
-            headMap[headCube.name] = headCube
-        }
-
-        // Loop through changed (added, deleted, created, restored, updated) records
-        for (NCubeInfoDto updateCube : branchList)
-        {
-            long revision = (long) Converter.convert(updateCube.revision, long.class)
-            NCubeInfoDto head = headMap[updateCube.name]
-
-            if (head == null)
-            {
-                if (revision >= 0)
-                {
-                    updateCube.changeType = ChangeType.CREATED.code
-                    list.add(updateCube)
-                }
-                continue
-            }
-
-            long headRev = (long) Converter.convert(head.revision, long.class)
-            boolean activeStatusMatches = (revision < 0) == (headRev < 0)
-            boolean branchSha1MatchesHeadSha1 = StringUtilities.equalsIgnoreCase(updateCube.sha1, head.sha1)
-            boolean branchHeadSha1MatchesHeadSha1 = StringUtilities.equalsIgnoreCase(updateCube.headSha1, head.sha1)
-
-            if (branchHeadSha1MatchesHeadSha1)
-            {   // branch in sync with HEAD (not considering delete/restore status)
-                if (branchSha1MatchesHeadSha1)
-                {   // only net change could be revision deleted or restored.  check HEAD.
-                    if (!activeStatusMatches)
-                    {   // deleted or restored in branch
-                        updateCube.changeType = revision < 0 ? ChangeType.DELETED.code : ChangeType.RESTORED.code
-                        list.add(updateCube)
-                    }
-                }
-                else
-                {   // branch has content change
-                    if (activeStatusMatches)
-                    {   // standard update case
-                        updateCube.changeType = ChangeType.UPDATED.code
-                    }
-                    else
-                    {
-                        updateCube.changeType = revision < 0 ? ChangeType.DELETED.code : ChangeType.UPDATED.code
-                    }
-                    list.add(updateCube)
-                }
-            }
-            else
-            {   // branch cube not in sync with HEAD
-                NCube cube = mergeCubesIfPossible(updateCube, head, false)
-                if (cube == null)
-                {
-                    updateCube.changeType = ChangeType.CONFLICT.code
-                    list.add(updateCube)
-                }
-                else
-                {   // merge-able
-                    if (activeStatusMatches)
-                    {
-                        if (StringUtilities.equalsIgnoreCase(cube.sha1(), head.sha1))
-                        {   // no show (fast-forward)
-                        }
-                        else
-                        {
-                            updateCube.changeType = ChangeType.UPDATED.code
-                            list.add(updateCube)
-                        }
-                    }
-                    else
-                    {
-                        updateCube.changeType = ChangeType.CONFLICT.code
-                        list.add(updateCube)
-                    }
-                }
-            }
-        }
-
-        return list
-    }
-
-    /**
-     * Commit the passed in changed cube records identified by NCubeInfoDtos.
-     * @return array of NCubeInfoDtos that are to be committed.
-     */
-    static Map<String, Object> commitBranch(ApplicationID appId, Object[] inputCubes = null)
-    {
-        validateAppId(appId)
-        appId.validateBranchIsNotHead()
-        appId.validateStatusIsNotRelease()
-        assertNotLockBlocked(appId)
-        assertPermissions(appId, null, ACTION.COMMIT)
-
-        List<NCubeInfoDto> adds = []
-        List<NCubeInfoDto> deletes = []
-        List<NCubeInfoDto> updates = []
-        List<NCubeInfoDto> merges = []
-        List<NCubeInfoDto> restores = []
-        List<NCubeInfoDto> rejects = []
-        List<NCubeInfoDto> finalUpdates
-
-        long txId = UniqueIdGenerator.uniqueId
-        Map<String, NCubeInfoDto> newDtos = new CaseInsensitiveMap<>()
-        List<NCubeInfoDto> newDtoList = getBranchChangesForHead(appId)
-        List<NCubeInfoDto> cubesToUpdate = []
-
-        if (inputCubes == null)
-        {
-            cubesToUpdate = newDtoList
-        }
-        else
-        {
-            newDtoList.each { newDtos[it.name] = it }
-            (inputCubes.toList() as List<NCubeInfoDto>).each { NCubeInfoDto oldDto ->
-                // make reject list by comparing with refresh records
-                NCubeInfoDto newDto = newDtos[oldDto.name]
-                if (newDto == null || newDto.id != oldDto.id)
-                {   // if in oldDtos but no in newDtos OR if something happened while we were away
-                    rejects.add(oldDto)
-                }
-                else
-                {
-                    cubesToUpdate.add(newDto)
-                }
-            }
-        }
-
-        for (NCubeInfoDto updateCube : cubesToUpdate)
-        {
-            switch(updateCube.changeType)
-            {
-                case ChangeType.CREATED.code:
-                    adds.add(updateCube)
-                    break
-                case ChangeType.RESTORED.code:
-                    restores.add(updateCube)
-                    break
-                case ChangeType.UPDATED.code:
-                    NCubeInfoDto headCube = getCubeInfo(appId.asHead(), updateCube)
-                    if (StringUtilities.equalsIgnoreCase(updateCube.headSha1, headCube.sha1))
-                    {
-                        if (!StringUtilities.equalsIgnoreCase(updateCube.sha1, headCube.sha1))
-                        {   // basic update case
-                            updates.add(updateCube)
-                        }
-                        else
-                        {
-                            rejects.add(updateCube)
-                        }
-                    }
-                    else
-                    {
-                        NCubeInfoDto branchCube = getCubeInfo(appId, updateCube)
-                        NCube cube = mergeCubesIfPossible(branchCube, headCube, false)
-                        if (cube != null)
-                        {
-                            NCubeInfoDto mergedDto = persister.commitMergedCubeToHead(appId, cube, getUserId(), txId)
-                            merges.add(mergedDto)
-                        }
-                    }
-                    break
-                case ChangeType.DELETED.code:
-                    deletes.add(updateCube)
-                    break
-                case ChangeType.CONFLICT.code:
-                    rejects.add(updateCube)
-                    break
-                default:
-                    throw new IllegalArgumentException('No change type on passed in cube to commit.')
-            }
-        }
-
-        clearCache(appId)
-        clearCache(appId.asHead())
-
-        finalUpdates = persister.commitCubes(appId, buildIdList(updates), getUserId(), txId)
-        finalUpdates.addAll(merges)
-        Map<String, Object> ret = [:]
-        ret[BRANCH_ADDS] = persister.commitCubes(appId, buildIdList(adds), getUserId(), txId)
-        ret[BRANCH_DELETES] = persister.commitCubes(appId, buildIdList(deletes), getUserId(), txId)
-        ret[BRANCH_UPDATES] = finalUpdates
-        ret[BRANCH_RESTORES] = persister.commitCubes(appId, buildIdList(restores), getUserId(), txId)
-        ret[BRANCH_REJECTS] = rejects
-
-        if (!rejects.isEmpty())
-        {
-            int rejectSize = rejects.size()
-            throw new BranchMergeException("Unable to commit ${rejectSize} ${rejectSize == 1 ? 'cube' : 'cubes'}.", ret)
-        }
-        return ret
-    }
-
-    private static NCube mergeCubesIfPossible(NCubeInfoDto branchInfo, NCubeInfoDto headInfo, boolean headToBranch)
-    {
-        long branchCubeId = (long) Converter.convert(branchInfo.id, long.class)
-        long headCubeId = (long) Converter.convert(headInfo.id, long.class)
-        NCube branchCube = persister.loadCubeById(branchCubeId)
-        NCube headCube = persister.loadCubeById(headCubeId)
-        NCube baseCube, headBaseCube
-        Map branchDelta, headDelta
-
-        if (branchInfo.headSha1 != null)
-        {   // Cube is based on a HEAD cube (not created new)
-            baseCube = persister.loadCubeBySha1(branchInfo.applicationID, branchInfo.name, branchInfo.headSha1)
-            headDelta = DeltaProcessor.getDelta(baseCube, headCube)
-        }
-        else
-        {   // No HEAD cube to base this cube on.  Treat it as new cube by creating stub cube as
-            // basis cube, and then the deltas will describe the full-build of the n-cube.
-            baseCube = branchCube.createStubCube()
-            headBaseCube = headCube.createStubCube()
-            headDelta = DeltaProcessor.getDelta(headBaseCube, headCube)
-        }
-
-        branchDelta = DeltaProcessor.getDelta(baseCube, branchCube)
-
-        if (DeltaProcessor.areDeltaSetsCompatible(branchDelta, headDelta, headToBranch))
-        {
-            if (headToBranch)
-            {
-                DeltaProcessor.mergeDeltaSet(headCube, branchDelta)
-                return headCube // merged n-cube (HEAD cube with branch changes in it)
-            }
-            else
-            {
-                DeltaProcessor.mergeDeltaSet(branchCube, headDelta)
-                return branchCube   // merge n-cube (branch cube with HEAD changes in it)
-            }
-        }
-
-        List<Delta> diff = DeltaProcessor.getDeltaDescription(branchCube, headCube)
-        if (diff.size() > 0)
-        {
-            return null
-        }
-        else
-        {
-            return branchCube
-        }
-    }
-
-    /**
-     * Update a branch from the HEAD.  Changes from the HEAD are merged into the
-     * supplied branch.  If the merge cannot be done perfectly, an exception is
-     * thrown indicating the cubes that are in conflict.
-     */
-    static List<NCubeInfoDto> getBranchChangesForMyBranch(ApplicationID appId, String branch)
-    {
-        ApplicationID branchAppId = appId.asBranch(branch)
-        validateAppId(appId)
-        validateAppId(branchAppId)
-        appId.validateBranchIsNotHead()
-        appId.validateStatusIsNotRelease()
-        assertNotLockBlocked(appId)
-        assertPermissions(appId, null, ACTION.READ)
-        assertPermissions(branchAppId, null, ACTION.READ)
-
-        List<NCubeInfoDto> records = search(appId, null, null, [(SEARCH_ACTIVE_RECORDS_ONLY):false])
-        if (records.empty)
-        {
-            return []
-        }
-        Map<String, NCubeInfoDto> branchRecordMap = new CaseInsensitiveMap<>()
-
-        for (NCubeInfoDto info : records)
-        {
-            branchRecordMap[info.name] = info
-        }
-
-        List<NCubeInfoDto> otherBranchRecords = search(branchAppId, null, null, [(SEARCH_ACTIVE_RECORDS_ONLY):false])
-        List<NCubeInfoDto> cubeDiffs = []
-
-        for (NCubeInfoDto otherBranchCube : otherBranchRecords)
-        {
-            otherBranchCube.branch = appId.branch  // using other branch's DTO as return value, therefore setting the branch to the passed in AppId's branch
-            NCubeInfoDto info = branchRecordMap[otherBranchCube.name]
-            long otherBranchCubeRev = (long) Converter.convert(otherBranchCube.revision, long.class)
-
-            if (info == null)
-            {   // Other branch has cube that my branch does not have
-                if (otherBranchCubeRev >= 0)
-                {
-                    otherBranchCube.changeType = ChangeType.CREATED.code
-                    cubeDiffs.add(otherBranchCube)
-                }
-                else
-                {
-                    // Don't show a cube that is deleted in other's branch but I don't have.
-                }
-                continue
-            }
-
-            long infoRev = (long) Converter.convert(info.revision, long.class)
-            boolean activeStatusMatches = (infoRev < 0) == (otherBranchCubeRev < 0)
-            boolean myBranchSha1MatchesOtherBranchSha1 = StringUtilities.equalsIgnoreCase(info.sha1, otherBranchCube.sha1)
-
-            // No change on my branch cube
-            if (activeStatusMatches)
-            {
-                if (infoRev >= 0)
-                {
-                    if (myBranchSha1MatchesOtherBranchSha1)
-                    {
-                        // skip - the cubes are the same
-                    }
-                    else
-                    {   // Cubes are different, mark as UPDATE
-                        otherBranchCube.changeType = ChangeType.UPDATED.code
-                        cubeDiffs.add(otherBranchCube)
-                    }
-                }
-                else
-                {
-                    // skip - you both have it deleted
-                }
-            }
-            else
-            {   // 1. The active/deleted statuses don't match, or
-                // 2. HEAD has different SHA1 but branch cube did not change, safe to update branch (fast forward)
-                // In both cases, the cube was marked NOT changed in the branch, so safe to update.
-                if (otherBranchCubeRev < 0)
-                {
-                    otherBranchCube.changeType = ChangeType.DELETED.code
-                }
-                else
-                {
-                    otherBranchCube.changeType = ChangeType.RESTORED.code
-                }
-                cubeDiffs.add(otherBranchCube)
-            }
-        }
-
-        return cubeDiffs
-    }
-
-=======
->>>>>>> 147bcaa6
     /**
      * Merge the passed in List of Delta's into the named n-cube.
      * @param appId ApplicationID containing the named n-cube.
