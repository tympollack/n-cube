package com.cedarsoftware.ncube;

import com.cedarsoftware.util.StringUtilities;

import java.util.regex.Matcher;

/**
 * This class binds together Tenant, App, and version.  These fields together
 * completely identify the application (and version) that a given n-cube belongs
 * to.
 *
 * @author John DeRegnaucourt (jdereg@gmail.com)
 *         <br/>
 *         Copyright (c) Cedar Software LLC
 *         <br/><br/>
 *         Licensed under the Apache License, Version 2.0 (the "License");
 *         you may not use this file except in compliance with the License.
 *         You may obtain a copy of the License at
 *         <br/><br/>
 *         http://www.apache.org/licenses/LICENSE-2.0
 *         <br/><br/>
 *         Unless required by applicable law or agreed to in writing, software
 *         distributed under the License is distributed on an "AS IS" BASIS,
 *         WITHOUT WARRANTIES OR CONDITIONS OF ANY KIND, either express or implied.
 *         See the License for the specific language governing permissions and
 *         limitations under the License.
 */
public class ApplicationID
{
    public static final String DEFAULT_TENANT = "NONE";
    public static final String DEFAULT_APP = "DEFAULT_APP";
    public static final String DEFAULT_VERSION = "999.99.9";
    public static final String DEFAULT_STATUS = ReleaseStatus.SNAPSHOT.name();
<<<<<<< HEAD
=======
    public static final String DEFAULT_BRANCH = "HEAD";
>>>>>>> 38b84c4e
    public static final String TEST_BRANCH = "TEST";

    public static final transient ApplicationID testAppId = new ApplicationID(DEFAULT_TENANT, DEFAULT_APP, DEFAULT_VERSION, DEFAULT_STATUS, TEST_BRANCH);

    private final String tenant;
    private final String app;
    private final String version;
    private final String status;
    private final String branch;

    // For serialization support only
    private ApplicationID()
    {
        tenant = DEFAULT_TENANT;
        app = DEFAULT_APP;
        version = DEFAULT_VERSION;
        status = ReleaseStatus.SNAPSHOT.name();
        branch = null;
    }

    /**
     * This constructor is used only by Test Code
     */
    @Deprecated
    public ApplicationID(String tenant, String app, String version, String status)
    {
        throw new RuntimeException("Use the 5 argument constructor - add branch as the last argument");
    }

    public ApplicationID(String tenant, String app, String version, String status, String branch)
    {
        this.tenant = tenant;
        this.app = app;
        this.version = version;
        this.status = status;
        this.branch = branch;
        validate();
    }

    public String getTenant()
    {
        return tenant;
    }

    public String getApp()
    {
        return app;
    }

    public String getVersion()
    {
        return version;
    }

    public String getStatus()
    {
        return status;
    }

    public String getBranch()
    {
        return branch;
    }

    public String cacheKey()
    {
        return cacheKey("");
    }

    public String cacheKey(String name)
    {
        if (StringUtilities.isEmpty(name))
        {
            return (tenant + " / " + app + " / " + version + " / " + branch + " /").toLowerCase();
        }
        return (tenant + " / " + app + " / " + version + " / " + branch + " / " + name).toLowerCase();
    }

    public boolean equals(Object o)
    {
        if (this == o)
        {
            return true;
        }

        if (!(o instanceof ApplicationID))
        {
            return false;
        }

        ApplicationID that = (ApplicationID) o;

        return StringUtilities.equalsIgnoreCase(tenant, that.tenant) &&
                StringUtilities.equalsIgnoreCase(app, that.app) &&
                StringUtilities.equalsIgnoreCase(status, that.status) &&
                StringUtilities.equals(version, that.version) &&
                StringUtilities.equalsIgnoreCase(branch, that.branch);

    }

    public int hashCode()
    {
        int result = tenant.toLowerCase().hashCode();
        result = 31 * result + app.toLowerCase().hashCode();
        result = 31 * result + version.hashCode();
        result = 31 * result + status.toUpperCase().hashCode();
        if (branch != null)
        {
            result = 31 * result + branch.toLowerCase().hashCode();
        }
        return result;
    }

    public String toString()
    {
        return cacheKey();
    }

    public boolean isSnapshot()
    {
        return ReleaseStatus.SNAPSHOT.name().equals(status);
    }

    public boolean isRelease()
    {
        return ReleaseStatus.RELEASE.name().equals(status);
    }

    /**
     * Creates a new SNAPSHOT version of this application id.
     * @param ver new version.
     * @return a new ApplicationId that is a snapshot of the new version passed in.
     */
    public ApplicationID createNewSnapshotId(String ver)
    {
        //  In the Change Version the status was always SNAPSHOT when creating a new version.
        //  That is why we hardcode this to snapshot here.
        return new ApplicationID(tenant, app, ver, ReleaseStatus.SNAPSHOT.name(), branch);
    }

    public void validate()
    {
        validateTenant(tenant);
        validateApp(app);
        validateVersion(version);
        validateStatus(status);
        validateChangeSet(branch);
    }

    static void validateTenant(String tenant)
    {
        if (StringUtilities.hasContent(tenant))
        {
            Matcher m = Regexes.validTenantName.matcher(tenant);
            if (m.find() && tenant.length() <= 10)
            {
                return;
            }
        }
        throw new IllegalArgumentException("Invalid tenant string: '" + tenant + "'. Tenant must contain only A-Z, a-z, or 0-9 and dash (-). From 1 to 10 characters max.");
    }

    static void validateApp(String appName)
    {
        if (StringUtilities.isEmpty(appName))
        {
            throw new IllegalArgumentException("App cannot be null or empty");
        }
    }

    static void validateStatus(String status)
    {
        if (status == null)
        {
            throw new IllegalArgumentException("status name cannot be null");
        }
        ReleaseStatus.valueOf(status);
    }

    static void validateChangeSet(String branch)
    {
        if (StringUtilities.isEmpty(branch))
        {
            throw new IllegalArgumentException("n-cube branch cannot be null or empty");
        }
        Matcher m = Regexes.validChangeSet.matcher(branch);
        if (m.find() && branch.length() <= 80)
        {
<<<<<<< HEAD
            Matcher m = Regexes.validChangeSet.matcher(changeSet);
            if (m.find() && changeSet.length() <= 80 && !"head".equalsIgnoreCase(changeSet))
            {
                return;
            }
        }
        throw new IllegalArgumentException("Invalid change-set string: '" + changeSet + "'. Change-set must contain only A-Z, a-z, or 0-9 dash(-), underscope (_), and dot (.) From 1 to 80 characters or null.  Cannot be 'HEAD'.");
=======
            return;
        }
        throw new IllegalArgumentException("Invalid branch: '" + branch + "'. n-cube branch must contain only A-Z, a-z, or 0-9 dash(-), underscope (_), and dot (.) From 1 to 80 characters or null.");
>>>>>>> 38b84c4e
    }

    public static void validateVersion(String version)
    {
        if (StringUtilities.isEmpty(version))
        {
            throw new IllegalArgumentException("n-cube version cannot be null or empty");
        }

        Matcher m = Regexes.validVersion.matcher(version);
        if (m.find())
        {
            return;
        }
        throw new IllegalArgumentException("Invalid version: '" + version + "'. n-cube version must follow the form n.n.n where n is a number 0 or greater. The numbers stand for major.minor.revision");
    }

    //TODO:  Should we pass in the branch to this or assume this call will only be called for "HEAD"
    public static ApplicationID getBootVersion(String tenant, String app)
    {
        return new ApplicationID(tenant, app, "0.0.0", ReleaseStatus.SNAPSHOT.name(), DEFAULT_BRANCH);
    }
}<|MERGE_RESOLUTION|>--- conflicted
+++ resolved
@@ -31,10 +31,7 @@
     public static final String DEFAULT_APP = "DEFAULT_APP";
     public static final String DEFAULT_VERSION = "999.99.9";
     public static final String DEFAULT_STATUS = ReleaseStatus.SNAPSHOT.name();
-<<<<<<< HEAD
-=======
     public static final String DEFAULT_BRANCH = "HEAD";
->>>>>>> 38b84c4e
     public static final String TEST_BRANCH = "TEST";
 
     public static final transient ApplicationID testAppId = new ApplicationID(DEFAULT_TENANT, DEFAULT_APP, DEFAULT_VERSION, DEFAULT_STATUS, TEST_BRANCH);
@@ -223,19 +220,9 @@
         Matcher m = Regexes.validChangeSet.matcher(branch);
         if (m.find() && branch.length() <= 80)
         {
-<<<<<<< HEAD
-            Matcher m = Regexes.validChangeSet.matcher(changeSet);
-            if (m.find() && changeSet.length() <= 80 && !"head".equalsIgnoreCase(changeSet))
-            {
-                return;
-            }
-        }
-        throw new IllegalArgumentException("Invalid change-set string: '" + changeSet + "'. Change-set must contain only A-Z, a-z, or 0-9 dash(-), underscope (_), and dot (.) From 1 to 80 characters or null.  Cannot be 'HEAD'.");
-=======
             return;
         }
         throw new IllegalArgumentException("Invalid branch: '" + branch + "'. n-cube branch must contain only A-Z, a-z, or 0-9 dash(-), underscope (_), and dot (.) From 1 to 80 characters or null.");
->>>>>>> 38b84c4e
     }
 
     public static void validateVersion(String version)
