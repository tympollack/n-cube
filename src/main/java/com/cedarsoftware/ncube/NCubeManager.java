--- conflicted
+++ resolved
@@ -285,11 +285,7 @@
         }
         catch (SQLException e)
         {
-<<<<<<< HEAD
-            throw new IllegalArgumentException("Invalid connection.", e);
-=======
             throw new IllegalStateException("Error closing connection.", e);
->>>>>>> 7c4410d3
         }
     }
 
@@ -372,35 +368,33 @@
                 stmt.setDate(4, systemDate);
                 stmt.setString(5, version);
                 stmt.setString(6, status);
-
-                try (ResultSet rs = stmt.executeQuery())
-                {
+                ResultSet rs = stmt.executeQuery();
+
+                if (rs.next())
+                {
+                    byte[] jsonBytes = rs.getBytes("cube_value_bin");
+                    String json = new String(jsonBytes, "UTF-8");
+                    NCube ncube = ncubeFromJson(json);
+
                     if (rs.next())
                     {
-                        byte[] jsonBytes = rs.getBytes("cube_value_bin");
-                        String json = new String(jsonBytes, "UTF-8");
-                        NCube ncube = ncubeFromJson(json);
-
-                        if (rs.next())
+                        throw new IllegalStateException("More than one NCube matching name: " + ncube.getName() + ", app: " + app + ", version: " + version + ", status: " + status + ", sysDate: " + sysDate);
+                    }
+
+                    addCube(ncube, version);
+                    Set<String> subCubeList = ncube.getReferencedCubeNames();
+
+                    for (String cubeName : subCubeList)
+                    {
+                        final String cacheKey = makeCacheKey(cubeName, version);
+                        if (!cubeList.containsKey(cacheKey))
                         {
-                            throw new IllegalStateException("More than one NCube matching name: " + ncube.getName() + ", app: " + app + ", version: " + version + ", status: " + status + ", sysDate: " + sysDate);
+                            loadCube(connection, app, cubeName, version, status, sysDate);
                         }
-
-                        addCube(ncube, version);
-                        Set<String> subCubeList = ncube.getReferencedCubeNames();
-
-                        for (String cubeName : subCubeList)
-                        {
-                            final String cacheKey = makeCacheKey(cubeName, version);
-                            if (!cubeList.containsKey(cacheKey))
-                            {
-                                loadCube(connection, app, cubeName, version, status, sysDate);
-                            }
-                        }
-                        return ncube;
                     }
-                    return null; // Indicates not found
-                }
+                    return ncube;
+                }
+                return null; // Indicates not found
             }
             catch (IllegalStateException e)
             {
