--- conflicted
+++ resolved
@@ -278,11 +278,7 @@
      *
      * @return true if one is present, otherwise false.
      */
-<<<<<<< HEAD
     static boolean doesCubeExist(NCubePersister persister, ApplicationID id, String name)
-=======
-    public static boolean doesCubeExist(Connection connection, String app, String name, String version, String status, Date sysDate)
->>>>>>> 1fdedb65
     {
         validateId(id);
         NCube.validateCubeName(name);
@@ -344,20 +340,12 @@
     {
         NCube ncube = getCube(oldName, oldId);
         NCube copy = ncube.duplicate(newName);
-<<<<<<< HEAD
 
         persister.createCube(newId, copy);
         String json = persister.getTestData(oldId, oldName);
         persister.updateTestData(newId, newName, json);
         String notes = persister.getNotes(oldId, oldName);
         persister.updateNotes(newId, newName, notes);
-=======
-        createCube(connection, newApp, copy, newVersion);
-        String json = getTestData(new ApplicationID(ApplicationID.DEFAULT_TENANT, app, version, status), name);
-        updateTestData(connection, newApp, newName, newVersion, json);
-        String notes = getNotes(connection, app, name, version, sysDate);
-        updateNotes(connection, newApp, newName, newVersion, notes);
->>>>>>> 1fdedb65
     }
 
     /**
@@ -630,18 +618,12 @@
      * @return String serialized JSON test data.  Use JsonReader to turn it back into
      * Java objects.
      */
-<<<<<<< HEAD
     public static String getTestData(NCubePersister persister, ApplicationID id, String cubeName)
     {
         validateId(id);
         NCube.validateCubeName(cubeName);
 
         return persister.getTestData(id, cubeName);
-=======
-    public static String getTestData(ApplicationID appId, String cubeName)
-    {
-        return nCubePersister.getTestData(appId, cubeName);
->>>>>>> 1fdedb65
     }
 
     private static String getResourceAsString(String name) throws IOException
@@ -744,15 +726,12 @@
 
 
     //----------------------new api's that take persistence connection provider to replace connection on param list-----------------------------
-<<<<<<< HEAD
 
     private static NCubePersister nCubePersister;
     public static void setNCubePersister(NCubePersister nCubePersister)
     {
         NCubeManager.nCubePersister = nCubePersister;
     }
-=======
->>>>>>> 1fdedb65
 
     /**
      * Load all n-cubes into NCubeManager's internal cache for a given app, version, and status.
@@ -765,11 +744,7 @@
     /**
      * Load all n-cubes into NCubeManager's internal cache for a given app, version, status, and sysDate.
      */
-<<<<<<< HEAD
     public static void loadCubes(NCubePersister persister, ApplicationID appId)
-=======
-    static void loadCubes(ApplicationID appId, NCubePersister myNCubePersister)
->>>>>>> 1fdedb65
     {
         validateId(appId);
 
@@ -786,7 +761,6 @@
         createCube(nCubePersister, id, ncube);
     }
 
-<<<<<<< HEAD
 
     /**
      * Persist the passed in NCube
@@ -794,9 +768,7 @@
      * @param ncube      NCube to be persisted
      */
     static void createCube(NCubePersister persister, ApplicationID id, NCube ncube)
-=======
     static void createCube(NCube ncube, NCubePersister myNCubePersister)
->>>>>>> 1fdedb65
     {
         validateId(id);
 
@@ -815,19 +787,5 @@
         }
     }
 
-<<<<<<< HEAD
-
-=======
-    static void validate(ApplicationID appId)
-    {
-        if (appId == null)
-            throw new IllegalArgumentException("ApplicationID can not be null. Please check input ApplicationID argument or input NCube argument");
-            
-        validateApp(appId.getApp());
-        validateVersion(appId.getVersion());
-        validateStatus(appId.getStatus());
-        
-        //todo validate tenant 10 or less
-    }
->>>>>>> 1fdedb65
+
 }