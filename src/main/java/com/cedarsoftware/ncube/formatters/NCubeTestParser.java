--- conflicted
+++ resolved
@@ -1,12 +1,6 @@
 package com.cedarsoftware.ncube.formatters;
 
-<<<<<<< HEAD
 import com.cedarsoftware.ncube.NCubeTest;
-=======
-import com.cedarsoftware.ncube.CellInfo;
-import com.cedarsoftware.ncube.NCubeTestDto;
-import com.cedarsoftware.util.StringUtilities;
->>>>>>> 0b311e99
 import com.cedarsoftware.util.io.JsonReader;
 
 import java.io.IOException;
@@ -44,8 +38,6 @@
         return tests;
     }
 
-<<<<<<< HEAD
-=======
     /**
      * Resolve coordinates for the test.
      */
@@ -74,5 +66,4 @@
 
     }
 
->>>>>>> 0b311e99
 }