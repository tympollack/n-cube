package com.cedarsoftware.ncube.formatters;

import com.cedarsoftware.ncube.CellInfo;
import com.cedarsoftware.ncube.NCubeTest;
import com.cedarsoftware.ncube.StringValuePair;

import java.io.IOException;

/**
 * Created by kpartlow on 9/24/2014.
 */
public class NCubeTestWriter extends BaseJsonFormatter
{
    public String format(Object[] tests) throws IOException {
        startArray();
        for (Object test : tests) {
            writeTest((NCubeTest)test);
            comma();
        }
        uncomma();
        endArray();

        return builder.toString();
    }

    private void writeTest(NCubeTest test) throws IOException {
        startObject();
        writeObjectKeyValue("name", test.getName(), true);
        writeObjectKey("coord");
        writeCoord(test.getCoord());
        comma();
        writeObjectKey("assertions");
        writeAssertions(test.getAssertions());
        endObject();
    }

    private void writeCoord(StringValuePair<CellInfo>[] coord) throws IOException {
        startArray();
        if (coord != null)
        {
            for (StringValuePair<CellInfo> parameter : coord)
            {
                startObject();
                writeObjectKey(parameter.getKey());
                writeCellInfo(parameter.getValue());
                endObject();
                comma();
            }
            uncomma();
        }
        endArray();
    }

    private void writeAssertions(CellInfo[] assertions) throws IOException {
        startArray();
        if (assertions != null)
        {
            for (CellInfo item : assertions)
            {
                // what do we do on null?  shouldn't be null
                writeCellInfo(item);
                comma();
            }
            uncomma();
        }
        endArray();
    }

    public void writeCellInfo(CellInfo info) throws IOException
    {
        startObject();
<<<<<<< HEAD
        if (info.dataType != null)
        {
            writeObjectKeyValue("type", info.dataType, true);
        }
        if (info.isUrl)
        {
            writeObjectKeyValue("isUrl", info.isUrl, true);
        }
        if (info.isCached)
        {
            writeObjectKeyValue("isCached", info.isCached, true);
        }
        writeObjectKeyValue("value", info.value, false);
=======
        writeAttribute("type", info.dataType, true);
        writeAttribute("isUrl", info.isUrl, true);
        writeAttribute("isCached", info.isCached, true);
        writeAttribute("value", info.value, false);
>>>>>>> 60ac2ffd
        endObject();
    }
}<|MERGE_RESOLUTION|>--- conflicted
+++ resolved
@@ -57,7 +57,6 @@
         {
             for (CellInfo item : assertions)
             {
-                // what do we do on null?  shouldn't be null
                 writeCellInfo(item);
                 comma();
             }
@@ -69,26 +68,10 @@
     public void writeCellInfo(CellInfo info) throws IOException
     {
         startObject();
-<<<<<<< HEAD
-        if (info.dataType != null)
-        {
-            writeObjectKeyValue("type", info.dataType, true);
-        }
-        if (info.isUrl)
-        {
-            writeObjectKeyValue("isUrl", info.isUrl, true);
-        }
-        if (info.isCached)
-        {
-            writeObjectKeyValue("isCached", info.isCached, true);
-        }
+        writeObjectKeyValue("type", info.dataType, true);
+        writeObjectKeyValue("isUrl", info.isUrl, true);
+        writeObjectKeyValue("isCached", info.isCached, true);
         writeObjectKeyValue("value", info.value, false);
-=======
-        writeAttribute("type", info.dataType, true);
-        writeAttribute("isUrl", info.isUrl, true);
-        writeAttribute("isCached", info.isCached, true);
-        writeAttribute("value", info.value, false);
->>>>>>> 60ac2ffd
         endObject();
     }
 }