package com.cedarsoftware.ncube
import com.cedarsoftware.ncube.exception.AxisOverlapException
import com.cedarsoftware.ncube.exception.CoordinateNotFoundException
import com.cedarsoftware.ncube.exception.InvalidCoordinateException
import com.cedarsoftware.ncube.proximity.LatLon
import com.cedarsoftware.ncube.proximity.Point3D
import com.cedarsoftware.ncube.util.LongHashSet
import com.cedarsoftware.util.CaseInsensitiveMap
import com.cedarsoftware.util.Converter
import com.cedarsoftware.util.io.JsonWriter
import groovy.transform.CompileStatic
import org.junit.After
import org.junit.Before
import org.junit.Test

import java.security.SecureRandom

import static com.cedarsoftware.ncube.ReferenceAxisLoader.REF_APP
import static com.cedarsoftware.ncube.ReferenceAxisLoader.REF_AXIS_NAME
import static com.cedarsoftware.ncube.ReferenceAxisLoader.REF_BRANCH
import static com.cedarsoftware.ncube.ReferenceAxisLoader.REF_CUBE_NAME
import static com.cedarsoftware.ncube.ReferenceAxisLoader.REF_STATUS
import static com.cedarsoftware.ncube.ReferenceAxisLoader.REF_TENANT
import static com.cedarsoftware.ncube.ReferenceAxisLoader.REF_VERSION
import static com.cedarsoftware.ncube.ReferenceAxisLoader.TRANSFORM_APP
import static com.cedarsoftware.ncube.ReferenceAxisLoader.TRANSFORM_BRANCH
import static com.cedarsoftware.ncube.ReferenceAxisLoader.TRANSFORM_CUBE_NAME
import static com.cedarsoftware.ncube.ReferenceAxisLoader.TRANSFORM_METHOD_NAME
import static com.cedarsoftware.ncube.ReferenceAxisLoader.TRANSFORM_STATUS
import static com.cedarsoftware.ncube.ReferenceAxisLoader.TRANSFORM_VERSION
import static org.junit.Assert.assertEquals
import static org.junit.Assert.assertFalse
import static org.junit.Assert.assertNotEquals
import static org.junit.Assert.assertNull
import static org.junit.Assert.assertTrue
import static org.junit.Assert.fail
/**
 * NCube Axis Tests
 *
 * @author John DeRegnaucourt (jdereg@gmail.com)
 *         <br/>
 *         Copyright (c) Cedar Software LLC
 *         <br/><br/>
 *         Licensed under the Apache License, Version 2.0 (the 'License')
 *         you may not use this file except in compliance with the License.
 *         You may obtain a copy of the License at
 *         <br/><br/>
 *         http://www.apache.org/licenses/LICENSE-2.0
 *         <br/><br/>
 *         Unless required by applicable law or agreed to in writing, software
 *         distributed under the License is distributed on an 'AS IS' BASIS,
 *         WITHOUT WARRANTIES OR CONDITIONS OF ANY KIND, either express or implied.
 *         See the License for the specific language governing permissions and
 *         limitations under the License.
 */
@CompileStatic
class TestAxis
{
    @Before
    void setUp()
    {
        TestingDatabaseHelper.setupDatabase()
    }

    @After
    void tearDown()
    {
        TestingDatabaseHelper.tearDownDatabase()
    }

    private static boolean isValidPoint(Axis axis, Comparable value)
    {
        try
        {
            axis.addColumn value
            return true
        }
        catch (AxisOverlapException ignored)
        {
            return false
        }
    }

    @Test
    void testAxisNameChange()
    {
        Axis axis = new Axis('foo', AxisType.DISCRETE, AxisValueType.LONG, false)
        axis.name = 'bar'
        assert 'bar' == axis.name
    }

    @Test
    void testRemoveMetaPropertyWhenMetaPropertiesAreNull()
    {
        Axis axis = new Axis('foo', AxisType.DISCRETE, AxisValueType.LONG, false)
        assertNull axis.removeMetaProperty('foo')
    }

    @Test
    void testRemoveMetaProperty()
    {
        Axis axis = new Axis('foo', AxisType.DISCRETE, AxisValueType.LONG, false)

        Map map = [foo:'bar','bar':'baz'] as Map
        axis.addMetaProperties map

        assert 'bar' == axis.getMetaProperty('foo')
        assert 'bar' == axis.removeMetaProperty('foo')
        assertNull axis.getMetaProperty('foo')
    }

    @Test
    void testClearMetaProperties()
    {
        Axis axis = new Axis('foo', AxisType.DISCRETE, AxisValueType.LONG, false)

        Map map = new HashMap()
        map.put('foo', 'bar')
        map.put('bar', 'baz')
        axis.addMetaProperties(map)

        assert 'bar' == axis.getMetaProperty('foo')
        assert 'baz' == axis.getMetaProperty('bar')

        axis.clearMetaProperties()

        assertNull axis.getMetaProperty('foo')
        assertNull axis.getMetaProperty('bar')
        assertNull axis.removeMetaProperty('foo')
    }

    @Test
    void testGetMetaPropertyWhenMetaPropertiesAreNull()
    {
        Axis axis = new Axis('foo', AxisType.DISCRETE, AxisValueType.LONG, false)
        assertNull axis.getMetaProperty('foo')
    }


    @Test
    void testConvertStringToColumnValueWithEmptyString()
    {
        Axis axis = new Axis('test axis', AxisType.DISCRETE, AxisValueType.LONG, true)
        assert 0L == axis.standardizeColumnValue('')
    }

    @Test
    void testConvertStringToColumnValueWithNull()
    {
        Axis axis = new Axis('test axis', AxisType.DISCRETE, AxisValueType.LONG, true)
        assert null == axis.standardizeColumnValue(null)
    }

    @Test(expected = IllegalArgumentException.class)
    void testConvertStringToColumnValueWihInvalidRangeDefinition()
    {
        Axis axis = new Axis('test axis', AxisType.SET, AxisValueType.LONG, true)
        axis.standardizeColumnValue('[[5]]')
    }

    @Test(expected = IllegalArgumentException.class)
    void testConvertStringToColumnValueWihRangeException()
    {
        Axis axis = new Axis('test axis', AxisType.SET, AxisValueType.LONG, true)
        axis.standardizeColumnValue('[null]')
    }

    @Test
    void testStandardizeColumnValueErrorHandling()
    {
        Axis states = NCubeBuilder.statesAxis
        assert null == states.standardizeColumnValue(null)
    }

    @Test
    void testCONDITIONnoSort()
    {
        Axis axis = new Axis('sorted', AxisType.RULE, AxisValueType.EXPRESSION, true, Axis.SORTED)
        assert axis.columnOrder == Axis.DISPLAY

        axis = new Axis('sorted', AxisType.RULE, AxisValueType.BIG_DECIMAL, true, Axis.DISPLAY)
        assert axis.valueType == AxisValueType.EXPRESSION

        axis = new Axis('sorted', AxisType.RULE, AxisValueType.EXPRESSION, false, Axis.DISPLAY)
        try
        {
            axis.addColumn 10
            fail 'should not make it here'
        }
        catch (IllegalArgumentException e)
        {
            assert e.message.toLowerCase().contains('rule axis')
            assert e.message.toLowerCase().contains('commandcell')
        }

        axis = new Axis('sorted', AxisType.DISCRETE, AxisValueType.LONG, false, Axis.DISPLAY)
        assert null == axis.findColumn(null)
    }

    @Test
    void testAxisValueOverlap()
    {
        Axis axis = new Axis('test axis', AxisType.DISCRETE, AxisValueType.LONG, true)
        axis.addColumn 0
        axis.addColumn 10
        axis.addColumn 100

        assert isValidPoint(axis, -1)
        assert !isValidPoint(axis, 0)
        assert !isValidPoint(axis, 10)
        assert isValidPoint(axis, 11)
        assert !isValidPoint(axis, 100)
        assert isValidPoint(axis, 101)

        try
        {
            axis.addColumn(new Range(3, 9))
            fail 'should not make it here'
        }
        catch (IllegalArgumentException expected)
        {
            expected.message.toLowerCase().contains("unsupported value type")
        }

        axis = new Axis('test axis', AxisType.DISCRETE, AxisValueType.STRING, true)
        axis.addColumn 'echo'
        axis.addColumn 'juliet'
        axis.addColumn 'tango'

        assert isValidPoint(axis, 'alpha')
        assert !isValidPoint(axis, 'echo')
        assert !isValidPoint(axis, 'juliet')
        assert isValidPoint(axis, 'kilo')
        assert !isValidPoint(axis, 'tango')
        assert isValidPoint(axis, 'uniform')

        try
        {
            axis.addColumn new Range(3, 9)
            fail 'should not make it here'
        }
        catch (IllegalArgumentException expected)
        {
            expected.message.toLowerCase().contains("unsupported value type")
        }
    }

    @Test
    void testRangeOrderSorted()
    {
        Axis axis = new Axis("Age", AxisType.RANGE, AxisValueType.LONG, false, Axis.SORTED)
        axis.addColumn(new Range(65, 80))
        axis.addColumn(new Range(18, 30))
        axis.addColumn(new Range(0, 18))

        List<Column> cols = axis.columns
        assert cols[0].value == new Range(0L, 18L)
        assert cols[1].value == new Range(18L, 30L)
        assert cols[2].value == new Range(65L, 80L)
        assert cols.size() == 3
    }

    @Test
    void testRangeOrderDisplay()
    {
        Axis axis = new Axis("Age", AxisType.RANGE, AxisValueType.LONG, false, Axis.DISPLAY)
        axis.addColumn(new Range(65, 80))
        axis.addColumn(new Range(18, 30))
        axis.addColumn(new Range(0, 18))

        List<Column> cols = axis.columns
        assert cols[0].value == new Range(65L, 80L)
        assert cols[1].value == new Range(18L, 30L)
        assert cols[2].value == new Range(0L, 18L)
        assert cols.size() == 3
    }

    @Test
    void testRangeOrderSortedDefault()
    {
        Axis axis = new Axis("Age", AxisType.RANGE, AxisValueType.LONG, true, Axis.SORTED)
        axis.addColumn(new Range(65, 80))
        axis.addColumn(new Range(18, 30))
        axis.addColumn(new Range(0, 18))

        List<Column> cols = axis.columns
        assert cols[0].value == new Range(0L, 18L)
        assert cols[1].value == new Range(18L, 30L)
        assert cols[2].value == new Range(65L, 80L)
        assert cols[3].value == null
        assert cols.size() == 4
    }

    @Test
    void testRangeOrderDisplayDefault()
    {
        Axis axis = new Axis("Age", AxisType.RANGE, AxisValueType.LONG, true, Axis.DISPLAY)
        axis.addColumn(new Range(65, 80))
        axis.addColumn(new Range(18, 30))
        axis.addColumn(new Range(0, 18))

        List<Column> cols = axis.columns
        assert cols[0].value == new Range(65L, 80L)
        assert cols[1].value == new Range(18L, 30L)
        assert cols[2].value == new Range(0L, 18L)
        assert cols[3].value == null
        assert cols.size() == 4
    }

    @Test
    void testRangeOrderSortedWithoutDefault()
    {
        Axis axis = new Axis("Age", AxisType.RANGE, AxisValueType.LONG, true, Axis.SORTED)
        axis.addColumn(new Range(65, 80))
        axis.addColumn(new Range(18, 30))
        axis.addColumn(new Range(0, 18))

        List<Column> cols = axis.columnsWithoutDefault
        assert cols[0].value == new Range(0L, 18L)
        assert cols[1].value == new Range(18L, 30L)
        assert cols[2].value == new Range(65L, 80L)
        assert cols.size() == 3
    }

    @Test
    void testRangeOrderDisplayWithoutDefault()
    {
        Axis axis = new Axis("Age", AxisType.RANGE, AxisValueType.LONG, true, Axis.DISPLAY)
        axis.addColumn(new Range(65, 80))
        axis.addColumn(new Range(18, 30))
        axis.addColumn(new Range(0, 18))

        List<Column> cols = axis.columnsWithoutDefault
        assert cols[0].value == new Range(65L, 80L)
        assert cols[1].value == new Range(18L, 30L)
        assert cols[2].value == new Range(0L, 18L)
        assert cols.size() == 3
    }

    @Test
    void testRangeSetOrderSorted()
    {
        Axis axis = new Axis("Age", AxisType.SET, AxisValueType.LONG, false, Axis.SORTED)
        axis.addColumn(new Range(65, 80))
        axis.addColumn(18)
        axis.addColumn(new Range(0, 18))

        List<Column> cols = axis.columns
        assert cols[0].value == new RangeSet(new Range(0L, 18L))
        assert cols[1].value == new RangeSet(18L)
        assert cols[2].value == new RangeSet(new Range(65L, 80L))
        assert cols.size() == 3
    }

    @Test
    void testRangeSetOrderDisplay()
    {
        Axis axis = new Axis("Age", AxisType.SET, AxisValueType.LONG, false, Axis.DISPLAY)
        axis.addColumn(new Range(65, 80))
        axis.addColumn(18)
        axis.addColumn(new Range(0, 18))

        List<Column> cols = axis.columns
        assert cols[0].value == new RangeSet(new Range(65L, 80L))
        assert cols[1].value == new RangeSet(18L)
        assert cols[2].value == new RangeSet(new Range(0L, 18L))
        assert cols.size() == 3
    }

    @Test
    void testRangeSetOrderSortedDefault()
    {
        Axis axis = new Axis("Age", AxisType.SET, AxisValueType.LONG, true, Axis.SORTED)
        axis.addColumn(new Range(65, 80))
        axis.addColumn(18)
        axis.addColumn(new Range(0, 18))

        List<Column> cols = axis.columns
        assert cols[0].value == new RangeSet(new Range(0L, 18L))
        assert cols[1].value == new RangeSet(18L)
        assert cols[2].value == new RangeSet(new Range(65L, 80L))
        assert cols[3].value == null
        assert cols.size() == 4
    }

    @Test
    void testRangeSetOrderDisplayDefault()
    {
        Axis axis = new Axis("Age", AxisType.SET, AxisValueType.LONG, true, Axis.DISPLAY)
        axis.addColumn(new Range(65, 80))
        axis.addColumn(18)
        axis.addColumn(new Range(0, 18))

        List<Column> cols = axis.columns
        assert cols[0].value == new RangeSet(new Range(65L, 80L))
        assert cols[1].value == new RangeSet(18L)
        assert cols[2].value == new RangeSet(new Range(0L, 18L))
        assert cols[3].value == null
        assert cols.size() == 4
    }

    @Test
    void testRangeSetOrderSortedWithoutDefault()
    {
        Axis axis = new Axis("Age", AxisType.SET, AxisValueType.LONG, true, Axis.SORTED)
        axis.addColumn(new Range(65, 80))
        axis.addColumn(18)
        axis.addColumn(new Range(0, 18))

        List<Column> cols = axis.columnsWithoutDefault
        assert cols[0].value == new RangeSet(new Range(0L, 18L))
        assert cols[1].value == new RangeSet(18L)
        assert cols[2].value == new RangeSet(new Range(65L, 80L))
        assert cols.size() == 3
    }

    @Test
    void testRangeSetOrderDisplayWithoutDefault()
    {
        Axis axis = new Axis("Age", AxisType.SET, AxisValueType.LONG, true, Axis.DISPLAY)
        axis.addColumn(new Range(65, 80))
        axis.addColumn(18)
        axis.addColumn(new Range(0, 18))

        List<Column> cols = axis.columnsWithoutDefault
        assert cols[0].value == new RangeSet(new Range(65L, 80L))
        assert cols[1].value == new RangeSet(18L)
        assert cols[2].value == new RangeSet(new Range(0L, 18L))
        assert cols.size() == 3
    }

    @Test
    void testDiscreteOrderSorted()
    {
        Axis axis = new Axis("Age", AxisType.DISCRETE, AxisValueType.LONG, false, Axis.SORTED)
        axis.addColumn(65)
        axis.addColumn(18)
        axis.addColumn(0)

        List<Column> cols = axis.columns
        assert cols[0].value == 0L
        assert cols[1].value == 18L
        assert cols[2].value == 65L
        assert cols.size() == 3
    }

    @Test
    void testDiscreteOrderDisplay()
    {
        Axis axis = new Axis("Age", AxisType.DISCRETE, AxisValueType.LONG, false, Axis.DISPLAY)
        axis.addColumn(65)
        axis.addColumn(18)
        axis.addColumn(0)

        List<Column> cols = axis.columns
        assert cols[0].value == 65L
        assert cols[1].value == 18L
        assert cols[2].value == 0L
        assert cols.size() == 3
    }

    @Test
    void testDiscreteOrderSortedDefault()
    {
        Axis axis = new Axis("Age", AxisType.DISCRETE, AxisValueType.LONG, true, Axis.SORTED)
        axis.addColumn(65)
        axis.addColumn(18)
        axis.addColumn(0)

        List<Column> cols = axis.columns
        assert cols[0].value == 0L
        assert cols[1].value == 18L
        assert cols[2].value == 65L
        assert cols[3].value == null
        assert cols.size() == 4
    }

    @Test
    void testDiscreteOrderDisplayDefault()
    {
        Axis axis = new Axis("Age", AxisType.DISCRETE, AxisValueType.LONG, true, Axis.DISPLAY)
        axis.addColumn(65)
        axis.addColumn(18)
        axis.addColumn(0)

        List<Column> cols = axis.columns
        assert cols[0].value == 65L
        assert cols[1].value == 18L
        assert cols[2].value == 0L
        assert cols[3].value == null
        assert cols.size() == 4
    }

    @Test
    void testDiscreteOrderSortedWithoutDefault()
    {
        Axis axis = new Axis("Age", AxisType.DISCRETE, AxisValueType.LONG, true, Axis.SORTED)
        axis.addColumn(65)
        axis.addColumn(18)
        axis.addColumn(0)

        List<Column> cols = axis.columnsWithoutDefault
        assert cols[0].value == 0L
        assert cols[1].value == 18L
        assert cols[2].value == 65L
        assert cols.size() == 3
    }

    @Test
    void testDiscreteOrderDisplayWithoutDefault()
    {
        Axis axis = new Axis("Age", AxisType.DISCRETE, AxisValueType.LONG, true, Axis.DISPLAY)
        axis.addColumn(65)
        axis.addColumn(18)
        axis.addColumn(0)

        List<Column> cols = axis.columnsWithoutDefault
        assert cols[0].value == 65L
        assert cols[1].value == 18L
        assert cols[2].value == 0L
        assert cols.size() == 3
    }

    @Test
    void testRangeOverlap()
    {
        Axis axis = new Axis("Age", AxisType.RANGE, AxisValueType.LONG, true)
        axis.addColumn(new Range(0, 18))
        axis.addColumn(new Range(18, 30))
        axis.addColumn(new Range(65, 80))

        assertFalse(isValidRange(axis, new Range(17, 20)))
        assertFalse(isValidRange(axis, new Range(18, 20)))
        assertTrue(isValidRange(axis, new Range(30, 65)))
        assertFalse(isValidRange(axis, new Range(40, 50)))
        assertTrue(isValidRange(axis, new Range(80, 100)))
        assertFalse(isValidRange(axis, new Range(-150, 150)))
        assertTrue(axis.size() == 6)

        // Edge and Corner cases
        try
        {
            axis.addColumn(17)
            fail()
        }
        catch (IllegalArgumentException e)
        {
            assert e.message.toLowerCase().contains('only add range value')
        }

        try
        {
            axis.addColumn(new Range(-10, -10))
            fail()
        }
        catch (IllegalArgumentException e)
        {
            assert e.message.toLowerCase().contains('low and high must be different')
        }

        // Using Long's as Dates (Longs, Date, or Calendar allowed)
        axis = new Axis("Age", AxisType.RANGE, AxisValueType.DATE, true)
        axis.addColumn(new Range(0L, 18L))
        axis.addColumn(new Range(18L, 30L))
        axis.addColumn(new Range(65L, 80L))

        assertFalse(isValidRange(axis, new Range(17L, 20L)))
        assertFalse(isValidRange(axis, new Range(18L, 20L)))
        assertTrue(isValidRange(axis, new Range(30L, 65L)))
        assertFalse(isValidRange(axis, new Range(40L, 50L)))
        assertTrue(isValidRange(axis, new Range(80L, 100L)))
        assertFalse(isValidRange(axis, new Range(-150L, 150L)))
        assertTrue(axis.size() == 6)

        // Edge and Corner cases
        try
        {
            axis.addColumn(17)
            fail()
        }
        catch (IllegalArgumentException e)
        {
            assert e.message.toLowerCase().contains('only add range value')
        }

        try
        {
            axis.addColumn(new Range(-10L, -10L))
            fail()
        }
        catch (IllegalArgumentException e)
        {
            assert e.message.toLowerCase().contains('low and high must be different')
        }

        axis = new Axis("Age", AxisType.RANGE, AxisValueType.DOUBLE, true)
        axis.addColumn(new Range(0, 18))
        axis.addColumn(new Range(18, 30))
        axis.addColumn(new Range(65, 80))

        assertFalse(isValidRange(axis, new Range(17, 20)))
        assertFalse(isValidRange(axis, new Range(18, 20)))
        assertTrue(isValidRange(axis, new Range(30, 65)))
        assertFalse(isValidRange(axis, new Range(40, 50)))
        assertTrue(isValidRange(axis, new Range(80, 100)))
        assertFalse(isValidRange(axis, new Range(-150, 150)))
        assertTrue(axis.size() == 6)

        // Edge and Corner cases
        try
        {
            axis.addColumn(17)
            fail()
        }
        catch (IllegalArgumentException e)
        {
            assert e.message.toLowerCase().contains('only add range value')
        }

        try
        {
            axis.addColumn(new Range(-10, -10))
            fail()
        }
        catch (IllegalArgumentException e)
        {
            assert e.message.toLowerCase().contains('low and high must be different')
        }

        axis = new Axis("Age", AxisType.RANGE, AxisValueType.BIG_DECIMAL, true)
        axis.addColumn(new Range(0, 18))
        axis.addColumn(new Range(18, 30))
        axis.addColumn(new Range(65, 80))

        assertFalse(isValidRange(axis, new Range(17, 20)))
        assertFalse(isValidRange(axis, new Range(18, 20)))
        assertTrue(isValidRange(axis, new Range(30, 65)))
        assertFalse(isValidRange(axis, new Range(40, 50)))
        assertTrue(isValidRange(axis, new Range(80, 100)))
        assertFalse(isValidRange(axis, new Range(-150, 150)))
        assertTrue(axis.size() == 6)

        // Edge and Corner cases
        try
        {
            axis.addColumn(17)
            fail()
        }
        catch (IllegalArgumentException e)
        {
            assert e.message.toLowerCase().contains('only add range value')
        }

        try
        {
            axis.addColumn(new Range(-10, -10))
            fail()
        }
        catch (IllegalArgumentException e)
        {
            assert e.message.toLowerCase().contains('low and high must be different')
        }
    }

    @Test
    void testAxisInsertAtFront()
    {
        Axis states = new Axis('States', AxisType.SET, AxisValueType.STRING, false, Axis.SORTED)
        RangeSet set = new RangeSet('GA')
        set.add 'OH'
        set.add 'TX'
        states.addColumn set
        set = new RangeSet('AL')
        set.add 'WY'
        states.addColumn set
        assert states.size() == 2
        Column col = states.columns[0]
        assert col.value == set      // added first (because of SORTED)
    }

    @Test
    void testAxisLongType()
    {
        Axis axis = new Axis('foo', AxisType.DISCRETE, AxisValueType.LONG, false, Axis.DISPLAY)
        axis.addColumn 1
        axis.addColumn 2L
        axis.addColumn 3 as Byte
        axis.addColumn 4 as Short
        axis.addColumn '5'
        axis.addColumn new BigDecimal('6')
        axis.addColumn new BigInteger('7')
        assert AxisType.DISCRETE.equals(axis.type)
        assert AxisValueType.LONG.equals(axis.valueType)
        assert axis.size() == 7

        assert axis.columns[0].value instanceof Long
        assert axis.columns[1].value instanceof Long
        assert axis.columns[2].value instanceof Long
        assert axis.columns[3].value instanceof Long
        assert axis.columns[4].value instanceof Long
        assert axis.columns[5].value instanceof Long
        assert axis.columns[6].value instanceof Long

        assert axis.columns[0].value == 1
        assert axis.columns[1].value == 2
        assert axis.columns[2].value == 3
        assert axis.columns[3].value == 4
        assert axis.columns[4].value == 5
        assert axis.columns[5].value == 6
        assert axis.columns[6].value == 7
    }

    @Test
    void testAddingNullToAxis()
    {
        Axis axis = new Axis('foo', AxisType.DISCRETE, AxisValueType.LONG, false)
        axis.addColumn((Comparable)null)    // Add default column
        assert axis.hasDefaultColumn()
        try
        {
            axis.addColumn((Comparable)null)
            fail 'should throw exception'
        }
        catch (IllegalArgumentException expected)
        {
            assert expected.message.contains('not')
            assert expected.message.contains('add')
            assert expected.message.contains('default')
            assert expected.message.contains('already')
        }
        axis.deleteColumn null
        assert axis.defaultColumn == null
    }

    @Test
    void testAxisGetValues()
    {
        NCube ncube = new NCube('foo')
        ncube.addAxis NCubeBuilder.longDaysOfWeekAxis
        ncube.addAxis NCubeBuilder.longMonthsOfYear
        ncube.addAxis NCubeBuilder.getOddAxis(true)
        Axis axis = (Axis) ncube.axes.get(0)
        List values = axis.columns
        assert values.size() == 7
        assert TestNCube.countMatches(ncube.toHtml(), '<tr') == 44
    }

    @Test
    void testAxisCaseInsensitivity()
    {
        NCube<String> ncube = new NCube<String>('TestAxisCase')
        Axis gender = NCubeBuilder.getGenderAxis true
        ncube.addAxis gender
        Axis gender2 = new Axis('gender', AxisType.DISCRETE, AxisValueType.STRING, true)

        try
        {
            ncube.addAxis gender2
            fail 'should throw exception'
        }
        catch (IllegalArgumentException expected)
        {
            assert expected.message.contains('axis')
            assert expected.message.contains('already')
            assert expected.message.contains('exists')
        }

        Map coord = [gendeR:null] as Map
        ncube.setCell '1', coord
        assert '1'.equals(ncube.getCell(coord))

        coord.GendeR = 'Male'
        ncube.setCell '2', coord
        assert '2'.equals(ncube.getCell(coord))

        coord.GENdeR = 'Female'
        ncube.setCell '3', coord
        assert '3'.equals(ncube.getCell(coord))

        Axis axis = ncube.getAxis 'genDER'
        assert axis.name == 'Gender'
        ncube.deleteAxis 'GeNdEr'
        assert ncube.numDimensions == 0
    }

    @Test
    void testRangeSetAxisErrors()
    {
        Axis age = new Axis('Age', AxisType.SET, AxisValueType.LONG, true)
        RangeSet set = new RangeSet(1)
        set.add 3.0
        set.add new Range(10, 20)
        set.add 25
        age.addColumn set

        set = new RangeSet(2)
        set.add 20L
        set.add 35 as Byte
        age.addColumn set

        try
        {
            set = new RangeSet(12)
            age.addColumn(set)
            fail('should throw exception')
        }
        catch (AxisOverlapException expected)
        {
            assert expected.message.contains('RangeSet')
            assert expected.message.contains('overlap')
            assert expected.message.contains('exist')
        }

        try
        {
            set = new RangeSet(15)
            age.addColumn set
            fail 'should throw exception'
        }
        catch (AxisOverlapException expected)
        {
            assert expected.message.contains('RangeSet')
            assert expected.message.contains('overlap')
            assert expected.message.contains('exist')
        }

        try
        {
            set = new RangeSet(new Character('c' as char)) // not a valid type for a LONG axis
            age.addColumn set
            fail()
        }
        catch (Exception expected)
        {
            assert expected instanceof IllegalArgumentException
            assert expected.message.toLowerCase().contains('unsupported value type')
        }

        RangeSet a = new RangeSet()
        RangeSet b = new RangeSet()
        assert a.compareTo(b) == 0
    }

    @Test
    void testDeleteColumnFromRangeSetAxis()
    {
        NCube ncube = NCubeManager.getNCubeFromResource('testCube4.json')
        ncube.deleteColumn('code', 'b')
        Axis axis = ncube['code'] as Axis
        assert axis.id != 0
        assert axis.columns.size() == 2
        axis.deleteColumn('o')
        assert axis.columns.size() == 1
        assert axis.size() == 1
        assertNull axis.deleteColumnById(9)
    }

    @Test
    void testDupeIdsOnAxis()
    {
        try
        {
            NCubeManager.getNCubeFromResource('idBasedCubeError2.json')
            fail('should not make it here')
        }
        catch (AxisOverlapException e)
        {
            assert e.message.toLowerCase().contains('range overlap')
        }
    }

    @Test
    void testAddDefaultToNearestAxis()
    {
        Axis nearest = new Axis('points', AxisType.NEAREST, AxisValueType.COMPARABLE, false)
        try
        {
            nearest.addColumn((Comparable)null)
            fail 'should not make it here'
        }
        catch (IllegalArgumentException e)
        {
            assert e.message.toLowerCase().contains("cannot add default column")
            assert e.message.toLowerCase().contains("to nearest axis")
        }
    }

    @Test
    void testMetaProperties()
    {
        Axis c = new Axis('foo', AxisType.DISCRETE, AxisValueType.STRING, true)
        assertNull c.metaProperties.get('foo')

        c.clearMetaProperties()
        c.setMetaProperty('foo', 'bar')
        assert 'bar' == c.metaProperties.get('foo')

        c.clearMetaProperties()
        assertNull c.metaProperties.get('foo')

        c.clearMetaProperties()
        c.addMetaProperties([BaZ:'qux'] as Map)
        assert 'qux' == c.metaProperties.get('baz')
    }

    @Test
    void testToString()
    {
        Axis axis = new Axis('foo', AxisType.DISCRETE, AxisValueType.LONG, false)
        assert 'Axis: foo [DISCRETE, LONG, no-default-column, sorted]' == axis.toString()

        Axis c = new Axis('foo', AxisType.DISCRETE, AxisValueType.STRING, true)
        assertNull c.metaProperties.get('foo')
        c.setMetaProperty 'foo', 'bar'

        String x = c.toString().toLowerCase()
        assert x.contains('discrete, string, default-column, sorted')
        assert x.contains('[foo:bar]')
    }

    @Test
    void testConvertDiscreteColumnValue()
    {
        // Strings
        Axis states = NCubeBuilder.statesAxis
        assert states.standardizeColumnValue('OH') == 'OH'

        // Longs
        Axis longs = new Axis('longs', AxisType.DISCRETE, AxisValueType.LONG, false)
        assert -1L == longs.standardizeColumnValue('-1')
        assert 0L == longs.standardizeColumnValue('0')
        assert 1L == longs.standardizeColumnValue('1')
        assert 12345678901234L == longs.standardizeColumnValue('12345678901234')
        assert -12345678901234L == longs.standardizeColumnValue('-12345678901234')
        try
        {
            longs.standardizeColumnValue '-12345.678901234'
            fail 'should not make it here'
        }
        catch (IllegalArgumentException e)
        {
            assert e.message.toLowerCase().contains('could not be converted')
        }

        // BigDecimals
        Axis bigDec = new Axis('bigDec', AxisType.DISCRETE, AxisValueType.BIG_DECIMAL, false)
        assert -1g == bigDec.standardizeColumnValue('-1')
        assert 0g == bigDec.standardizeColumnValue('0')
        assert 1g == bigDec.standardizeColumnValue('1')
        assert 12345678901234g == bigDec.standardizeColumnValue('12345678901234')
        assert -12345678901234g ==  bigDec.standardizeColumnValue('-12345678901234')
        assert -12345.678901234g == bigDec.standardizeColumnValue('-12345.678901234')

        // Doubles
        Axis doubles = new Axis('bigDec', AxisType.DISCRETE, AxisValueType.DOUBLE, false)
        assertEquals(-1.0, (double) doubles.standardizeColumnValue('-1'), 0.000001d)
        assertEquals(0.0, (double) doubles.standardizeColumnValue('0'), 0.000001d)
        assertEquals(1.0, (double) doubles.standardizeColumnValue('1'), 0.00001d)
        assertEquals(12345678901234.0, (double) doubles.standardizeColumnValue('12345678901234'), 0.00001d)
        assertEquals(-12345678901234.0, (double) doubles.standardizeColumnValue('-12345678901234'), 0.00001d)
        assertEquals(-12345.678901234d, (double) doubles.standardizeColumnValue('-12345.678901234'), 0.00001d)

        // Dates
        Axis dates = new Axis('Dates', AxisType.DISCRETE, AxisValueType.DATE, false)
        Calendar cal = Calendar.instance
        cal.clear()
        cal.set(2014, 0, 18, 0, 0, 0)
        assert dates.standardizeColumnValue('1/18/2014') == cal.time
        cal.clear()
        cal.set(2014, 6, 9, 13, 10, 58)
        assert dates.standardizeColumnValue('2014 Jul 9 13:10:58') == cal.time
        try
        {
            dates.standardizeColumnValue('2014 Ju1y 9 13:10:58')
            fail()
        }
        catch (IllegalArgumentException e)
        {
            assert e.message.toLowerCase().contains('could not be converted')
        }

        // Expression
        Axis exp = new Axis('Condition', AxisType.RULE, AxisValueType.EXPRESSION, false, Axis.DISPLAY)
        assert new GroovyExpression('println \'Hello\'', null, false) == exp.standardizeColumnValue('println \'Hello\'')

        // Comparable (this allows user to create Java Comparable object instances as Column values!
        Axis comp = new Axis('Comparable', AxisType.DISCRETE, AxisValueType.COMPARABLE, false)
        cal.clear()
        cal.set 2014, 0, 18, 16, 26, 0
        String json = JsonWriter.objectToJson cal
        assert cal == comp.standardizeColumnValue(json)
    }

    @Test
    void testRangeParsing()
    {
        Axis axis = new Axis('ages', AxisType.RANGE, AxisValueType.LONG, true, Axis.SORTED)
        Range range = (Range) axis.standardizeColumnValue('10,20')
        assert 10L == range.low
        assert 20L == range.high

        range = (Range) axis.standardizeColumnValue('  10 ,\t20  \n')
        assert 10L == range.low
        assert 20L == range.high

        axis = new Axis('ages', AxisType.RANGE, AxisValueType.DATE, false)
        range = (Range) axis.standardizeColumnValue('12/25/2014, 12/25/2016')
        Calendar calendar = Calendar.instance
        calendar.clear()
        calendar.set 2014, 11, 25
        assert calendar.time == range.low
        calendar.clear()
        calendar.set 2016, 11, 25
        assert calendar.time == range.high

        range = (Range) axis.standardizeColumnValue('Dec 25 2014, 12/25/2016')
        calendar = calendar.instance
        calendar.clear()
        calendar.set 2014, 11, 25
        assert calendar.time == range.low
        calendar.clear()
        calendar.set 2016, 11, 25
        assert calendar.time == range.high

        range = (Range) axis.standardizeColumnValue('Dec 25 2014, Dec 25 2016')
        calendar = calendar.instance
        calendar.clear()
        calendar.set 2014, 11, 25
        assert calendar.time == range.low
        calendar.clear()
        calendar.set 2016, 11, 25
        assert calendar.time == range.high

        range = (Range) axis.standardizeColumnValue('12/25/2014, Dec 25 2016')
        calendar = calendar.instance
        calendar.clear()
        calendar.set 2014, 11, 25
        assert calendar.time == range.low
        calendar.clear()
        calendar.set 2016, 11, 25
        assert calendar.time == range.high
    }

    @Test
    void testRangeWithBrackets()
    {
        Axis axis = new Axis('brackets', AxisType.RANGE, AxisValueType.LONG, true, Axis.SORTED)
        Range range = (Range) axis.standardizeColumnValue('[10,20]')
        assert 10L == range.low
        assert 20L == range.high

        range = (Range) axis.standardizeColumnValue('  [  10 ,  20  ]  ')
        assert 10L == range.low
        assert 20L == range.high
    }

    @Test
    void testDiscreteSetParsing()
    {
        Axis axis = new Axis('ages', AxisType.SET, AxisValueType.LONG, true, Axis.SORTED)
        RangeSet set = (RangeSet) axis.standardizeColumnValue('10,20')
        assert 10L == set.get(0)
        assert 20L == set.get(1)

        set = (RangeSet) axis.standardizeColumnValue('  10 ,\t20  \n')
        assert 10L == set.get(0)
        assert 20L == set.get(1)

        // Support no outer brackets
        axis.standardizeColumnValue('10, 20')
        assert 10L == set.get(0)
        assert 20L == set.get(1)

        axis = new Axis('ages', AxisType.SET, AxisValueType.DATE, false)
        set = (RangeSet) axis.standardizeColumnValue(' "12/25/2014", "12/25/2016"')
        Calendar calendar = Calendar.instance
        calendar.clear()
        calendar.set 2014, 11, 25
        assert calendar.time == set.get(0)
        calendar.clear()
        calendar.set 2016, 11, 25
        assert calendar.time == set.get(1)

        set = (RangeSet) axis.standardizeColumnValue(' "Dec 25th 2014", "Dec 25th 2016"')
        calendar = calendar.instance
        calendar.clear()
        calendar.set 2014, 11, 25
        assert calendar.time == set.get(0)
        calendar.clear()
        calendar.set 2016, 11, 25
        assert calendar.time == set.get(1)
    }

    @Test
    void testRangeSetParsing()
    {
        Axis axis = new Axis('ages', AxisType.SET, AxisValueType.LONG, true, Axis.SORTED)
        RangeSet set = (RangeSet) axis.standardizeColumnValue('[10,20]')
        Range range = (Range) set.get(0)
        assert 10L == range.low
        assert 20L == range.high

        set = (RangeSet) axis.standardizeColumnValue(' [  10 ,\t20  \n] ')
        range = (Range) set.get(0)
        assert 10L == range.low
        assert 20L == range.high

        axis = new Axis('ages', AxisType.SET, AxisValueType.DATE, false)
        set = (RangeSet) axis.standardizeColumnValue('[ "12/25/2014", "12/25/2016"]')
        range = (Range) set.get(0)
        Calendar calendar = Calendar.instance
        calendar.clear()
        calendar.set 2014, 11, 25
        assert calendar.time == range.low
        calendar.clear()
        calendar.set 2016, 11, 25
        assert calendar.time == range.high
    }

    @Test
    void testRangeAndDiscreteSetParsing()
    {
        Axis axis = new Axis('ages', AxisType.SET, AxisValueType.LONG, true, Axis.SORTED)
        RangeSet set = (RangeSet) axis.standardizeColumnValue('[10,20], 1979')
        Range range = (Range) set.get(0)
        assert 10L == range.low
        assert 20L == range.high
        assert 1979L == set.get(1)

        set = (RangeSet) axis.standardizeColumnValue(' [  10 ,\t20  \n] , 1979 ')
        range = (Range) set.get(0)
        assert 10L == range.low
        assert 20L == range.high
        assert 1979L == set.get(1)

        axis = new Axis('ages', AxisType.SET, AxisValueType.DATE, false)
        set = (RangeSet) axis.standardizeColumnValue('[ "12/25/2014", "12/25/2016"], "12/25/2020"')
        range = (Range) set.get(0)
        Calendar calendar = Calendar.instance
        calendar.clear()
        calendar.set 2014, 11, 25
        assert calendar.time == range.low
        calendar.clear()
        calendar.set 2016, 11, 25
        assert calendar.time == range.high
        calendar.clear()
        calendar.set 2020, 11, 25
        assert calendar.time == set.get(1)
    }

    @Test
    void testRangeAndDiscreteSetParsing2()
    {
        Axis axis = new Axis('ages', AxisType.SET, AxisValueType.BIG_DECIMAL, true, Axis.SORTED)
        RangeSet set = (RangeSet) axis.standardizeColumnValue('[10,20], 1979')
        Range range = (Range) set.get(0)
        assert 10g == range.low
        assert 20g == range.high
        assert 1979g == set.get(1)

        set = (RangeSet) axis.standardizeColumnValue(' [  10.0 ,\t20  \n] , 1979 ')
        range = (Range) set.get(0)
        assert 10g == range.low
        assert 20g == range.high
        assert 1979g == set.get(1)
    }

    @Test
    void testNearestWithDoubles()
    {
        Axis axis = new Axis('loc', AxisType.NEAREST, AxisValueType.COMPARABLE, false)
        LatLon latlon = (LatLon) axis.standardizeColumnValue('1.0, 2.0')
        assertEquals 1.0, latlon.lat, 0.00001d
        assertEquals 2.0, latlon.lon, 0.00001d

        latlon = (LatLon) axis.standardizeColumnValue('1,2')
        assertEquals 1.0, latlon.lat, 0.00001d
        assertEquals 2.0, latlon.lon, 0.00001d

        latlon = (LatLon) axis.standardizeColumnValue('-1,-2')
        assertEquals(-1.0, latlon.lat, 0.00001d)
        assertEquals(-2.0, latlon.lon, 0.001d)

        axis = new Axis('loc', AxisType.NEAREST, AxisValueType.COMPARABLE, false)
        Point3D pt3d = (Point3D) axis.standardizeColumnValue('1.0, 2.0, 3.0')
        assertEquals 1.0, pt3d.x, 0.00001d
        assertEquals 2.0, pt3d.y, 0.00001d
        assertEquals 3.0, pt3d.z, 0.00001d
    }

    @Test
    void testAddAxisSameWayAsUI()
    {
        Axis axis = new Axis('loc', AxisType.SET, AxisValueType.LONG, true)
        Axis axis2 = new Axis('loc', AxisType.SET, AxisValueType.LONG, false)
        Column colAdded = axis2.addColumn('[1, 2]')
        colAdded.id = -1
        axis.updateColumns(axis2.columns)

        assert 2 == axis.columns.size()
        Column col = axis.columnsWithoutDefault.get(0)
        RangeSet rs = new RangeSet(new Range(1L, 2L))
        assert rs == col.value
    }

    @Test
    void testUpdateColumnWithMetaPropertyName()
    {
        Axis axis1 = new Axis('loc', AxisType.SET, AxisValueType.LONG, true)
        axis1.addColumn('[1, 2]')
        Axis axis2 = new Axis('loc', AxisType.SET, AxisValueType.LONG, true)
        axis2.addColumn('[1, 2]')
        List<Column> cols = axis2.columnsWithoutDefault
        cols.get(0).id = axis1.columnsWithoutDefault.get(0).id
        cols.get(0).setMetaProperty('name', 'cheese')
        cols.get(0).setMetaProperty('foo', 'bar')
        axis1.updateColumns(axis2.columns)

        assert 2 == axis1.columns.size()
        Column col = axis1.columnsWithoutDefault.get(0)
        assert 'cheese' == col.getMetaProperty('name')
        assert 'bar' == col.getMetaProperty('foo')
    }

    @Test
    void testRemoveSetColumnWithMultipleRanges()
    {
        Axis axis = new Axis('loc', AxisType.SET, AxisValueType.LONG, false)
        RangeSet rs = new RangeSet()
        rs.add(new Range(10, 20))
        rs.add(new Range(30, 40))
        axis.addColumn(rs)
        rs = new RangeSet()
        rs.add(new Range(50, 60))
        axis.addColumn(rs)
        assert 2 == axis.columns.size()
        assert 3 == axis.rangeToCol.asMapOfRanges().size()
        axis.deleteColumn(15)
        assert 1 == axis.rangeToCol.asMapOfRanges().size()
        assert 1 == axis.columns.size()
    }

    @Test
    void testRemoveSetColumnWithMultipleDiscretes()
    {
        Axis axis = new Axis('loc', AxisType.SET, AxisValueType.LONG, false)
        RangeSet rs = new RangeSet()
        rs.add 20
        rs.add 30
        axis.addColumn rs
        rs = new RangeSet()
        rs.add 50
        axis.addColumn rs
        assert 2 == axis.columns.size()
        axis.deleteColumn 30
        assert 1 == axis.columns.size()
    }

    @Test
    void testAddAxisBadColumnIds()
    {
        Axis axis = new Axis('loc', AxisType.SET, AxisValueType.LONG, true)
        Axis axis2 = new Axis('loc', AxisType.SET, AxisValueType.LONG, true)
        axis2.addColumn('[1, 2]')
        try
        {
            axis.updateColumns(axis2.columns)
            fail()
        }
        catch (IllegalArgumentException e)
        {
            assert e.message.contains('added')
            assert e.message.contains('negative')
            assert e.message.contains('values')
        }
    }

    @Test
    void testParseBadRange()
    {
        Axis axis = new Axis('foo', AxisType.RANGE, AxisValueType.LONG, false)
        try
        {
            axis.standardizeColumnValue('this is not a range')
            fail()
        }
        catch (IllegalArgumentException e)
        {
            assert e.message.contains('not')
            assert e.message.contains('range')
        }
    }

    @Test
    void testParseBadSet()
    {
        Axis axis = new Axis('foo', AxisType.SET, AxisValueType.LONG, false)
        try
        {
            axis.standardizeColumnValue('[null, false]')
            fail()
        }
        catch (IllegalArgumentException e)
        {
            assert e.message.toLowerCase().contains("range value cannot be null")
        }

        try
        {
            axis.standardizeColumnValue('null, false')
            fail 'should not make it here'
        }
        catch (IllegalArgumentException e)
        {
            assert e.message.toLowerCase().contains("set cannot have null value inside")
        }
    }

    @Test
    void testFindNonExistentRuleName()
    {
        Axis axis = new Axis('foo', AxisType.RULE, AxisValueType.EXPRESSION, false, Axis.DISPLAY)
        try
        {
            axis.getRuleColumnsStartingAt('foo')
            fail 'should not make it here'
        }
        catch (CoordinateNotFoundException e)
        {
            assert "Rule named 'foo' matches no column names on the rule axis 'foo', and there is no default column." == e.message
            assert !e.cubeName
            assert !e.coordinate
            assert 'foo' == e.axisName
            assert 'foo' == e.value
        }
    }

    @Test
    void testFindRuleNameUsingNonString()
    {
        Axis axis = new Axis('foo', AxisType.RULE, AxisValueType.EXPRESSION, false, Axis.DISPLAY)
        try
        {
            axis.findColumn 25
        }
        catch (IllegalArgumentException e)
        {
            assert e.message.contains('rule')
            assert e.message.toLowerCase().contains('only')
            assert e.message.contains('located')
            assert e.message.contains('name')
        }
    }

    @Test
    void testGetColumnsAndCoordinateFromIds()
    {
        NCube cube = NCubeBuilder.testNCube3D_Boolean

        Axis trailor = cube.getAxis("Trailers")
        Column t = trailor.findColumn("M2A")

        Axis vehicles = cube.getAxis("Vehicles")
        Column v = vehicles.findColumn("van")

        Axis bu = cube.getAxis("BU")
        Column b = bu.findColumn("SHS")

        LongHashSet longCoord = new LongHashSet()
        longCoord.add(t.id as Long)
        longCoord.add(v.id as Long)
        longCoord.add(b.id as Long)

        // Make sure all columns are bound correctly
        def coord = new CaseInsensitiveMap()
        LongHashSet boundCols = cube.ensureFullCoordinate(longCoord)
        for (Long colId : boundCols)
        {
            assertTrue(colId == t.id || colId == v.id || colId == b.id)
        }

        for (Map.Entry<String, CellInfo> entry : coord.entrySet())
        {
            CellInfo info = entry.value
            assertTrue("M2A".equals(info.value) || "van".equals(info.value) || "SHS".equals(info.value))
        }
    }

    @Test
    void testSha1NotSensitiveToAxisNameCase()
    {
        NCube cube1 = new NCube("foo")
        NCube cube2 = new NCube("foo")
        NCube cube3 = new NCube("foo")
        Axis axis1 = new Axis("state", AxisType.DISCRETE, AxisValueType.BIG_DECIMAL, true, Axis.SORTED, cube1.maxAxisId)
        Axis axis2 = new Axis("STATE", AxisType.DISCRETE, AxisValueType.BIG_DECIMAL, true, Axis.SORTED, cube2.maxAxisId)
        Axis axis3 = new Axis("state", AxisType.DISCRETE, AxisValueType.BIG_DECIMAL, true, Axis.SORTED, cube3.maxAxisId)
        cube1.addAxis(axis1)
        cube2.addAxis(axis2)
        assertEquals(cube1.sha1(), cube2.sha1())

        cube3.addAxis(axis3)
        assertEquals(cube1.sha1(), cube3.sha1())
    }

    @Test
    void testNoDefaultColumn()
    {
        NCube<Boolean> ncube = NCubeBuilder.testNCube3D_Boolean

        def coord = [:]
        coord.put("Trailers", "S1A")
        coord.put("Vehicles", "car")
        coord.put("BU", "Agri")
        Boolean v = ncube.getCell(coord)
        assertNull(v)
        ncube.setCell(true, coord)
        v = ncube.getCell(coord)
        assertTrue(v)
        ncube.toHtml() // Use to test 3D visually

        try
        {
            coord.put("BU", "bogus")
            ncube.getCell(coord)
            fail("should throw exception")
        }
        catch (CoordinateNotFoundException e)
        {
            assertTrue(e.message.contains("alue"))
            assertTrue(e.message.contains("not"))
            assertTrue(e.message.contains("found"))
            assertTrue(e.message.contains("axis"))
            assertEquals(ncube.name, e.cubeName)
            assertEquals(coord, e.coordinate)
            assertEquals("BU", e.axisName)
            assertEquals("bogus", e.value)
        }
    }

    @Test
    void testDefaultColumn()
    {
        NCube<Boolean> ncube = new NCube<Boolean>("Test.Default.Column")
        Axis axis = NCubeBuilder.getGenderAxis(true)
        ncube.addAxis(axis)

        def male = [:]
        male.put("Gender", "Male")
        def female = [:]
        female.put("Gender", "Female")
        Map nullGender = new HashMap()
        nullGender.put("Gender", null)

        ncube.setCell(true, male)
        ncube.setCell(false, female)
        ncube.setCell(true, nullGender)

        assertTrue(ncube.getCell(male))
        assertFalse(ncube.getCell(female))
        assertTrue(ncube.getCell(nullGender))

        ncube.setCell(false, male)
        ncube.setCell(true, female)
        ncube.setCell(null, nullGender)

        assertFalse(ncube.getCell(male))
        assertTrue(ncube.getCell(female))
        assertNull(ncube.getCell(nullGender))

        def coord = [:]
        coord.put("Gender", "missed")
        ncube.setCell(true, coord)
        coord.put("Gender", "yes missed")
        assertTrue(ncube.getCell(coord))
        assertTrue(TestNCube.countMatches(ncube.toHtml(), "<tr") == 4)
    }

    @Test
    void testNearestDate()
    {
        Axis points = new Axis("Date", AxisType.NEAREST, AxisValueType.DATE, false)
        points.addColumn(Converter.convert("2000/01/01", Date.class) as Date)
        points.addColumn(Converter.convert("2016/06/06", Date.class) as Date)
        points.addColumn(Converter.convert("1970/01/01", Date.class) as Date)
        points.addColumn(Converter.convert("2005/05/31", Date.class) as Date)
        points.addColumn(Converter.convert("1991/10/05", Date.class) as Date)

        Column col = points.findColumn(Converter.convert("1930/07/09", Date.class) as Date)
        assert col.toString() == '1970-01-01'

        col = points.findColumn(Converter.convert("1969/12/31", Date.class) as Date)
        assert col.toString() == '1970-01-01'

        col = points.findColumn(Converter.convert("1970/01/01", Date.class) as Date)
        assert col.toString() == '1970-01-01'

        col = points.findColumn(Converter.convert("1970/01/02", Date.class) as Date)
        assert col.toString() == '1970-01-01'

        col = points.findColumn(Converter.convert("1980/11/17", Date.class) as Date)
        assert col.toString() == '1970-01-01'

        col = points.findColumn(Converter.convert("1980/11/18", Date.class) as Date)
        assert col.toString() == '1991-10-05'

        col = points.findColumn(Converter.convert("2010/08/10", Date.class) as Date)
        assert col.toString() == '2005-05-31'

        col = points.findColumn(Converter.convert("2016/06/05", Date.class) as Date)
        assert col.toString() == '2016-06-06'

        col = points.findColumn(Converter.convert("2016/06/06", Date.class) as Date)
        assert col.toString() == '2016-06-06'

        col = points.findColumn(Converter.convert("2016/06/07", Date.class) as Date)
        assert col.toString() == '2016-06-06'

        col = points.findColumn(Converter.convert("2316/12/25", Date.class) as Date)
        assert col.toString() == '2016-06-06'
    }

    @Test
    void testNearestLogarithmic()
    {
        Axis points = new Axis("Point", AxisType.NEAREST, AxisValueType.DOUBLE, false)
        points.addColumn(100d)
        points.addColumn(10000d)
        points.addColumn(10d)
        points.addColumn(1000d)
        points.addColumn(0d)

        Column col = points.findColumn(-123456789012345678L)
        assert col.value == 0d

        col = points.findColumn(-1)
        assert col.value == 0d

        col = points.findColumn(-0.000001)
        assert col.value == 0d

        col = points.findColumn(0)
        assert col.value == 0d

        col = points.findColumn(0.000001)
        assert col.value == 0d

        col = points.findColumn(1)
        assert col.value == 0d

        col = points.findColumn(4)
        assert col.value == 0d

        col = points.findColumn(5)
        assert col.value == 0d

        col = points.findColumn(5.00001d)
        assert col.value == 10d

        col = points.findColumn(6)
        assert col.value == 10d

        col = points.findColumn(9)
        assert col.value == 10d

        col = points.findColumn(10)
        assert col.value == 10d

        col = points.findColumn(11)
        assert col.value == 10d

        col = points.findColumn(9999.99999d)
        assert col.value == 10000d

        col = points.findColumn(10000)
        assert col.value == 10000d

        col = points.findColumn(10000.0000001d)
        assert col.value == 10000d

        col = points.findColumn(123456789012345678L)
        assert col.value == 10000d
    }

    @Test
    void testNearestAxisTypePoint3D()
    {
        NCube<String> ncube = new NCube<String>("Nearest3D")

        Axis points = new Axis("Point", AxisType.NEAREST, AxisValueType.COMPARABLE, false)
        points.addColumn(new Point3D(0.0, 0.0, 0.0))
        points.addColumn(new Point3D(1.0, 0.0, 0.0))
        points.addColumn(new Point3D(0.0, 1.0, 0.0))
        points.addColumn(new Point3D(-1.0, 0.0, 0.0))
        points.addColumn(new Point3D(0.0, -1.0, 0.0))
        points.addColumn(new Point3D(0.0, 0.0, 1.0))
        points.addColumn(new Point3D(0.0, 0.0, -1.0))
        ncube.addAxis(points)

        Map coord = [Point:new Point3D(0.0, 0.0, 0.0)] as Map
        ncube.setCell("0.0, 0.0, 0.0", coord)
        coord.Point = new Point3D(1.0, 0.0, 0.0)
        ncube.setCell("1.0, 0.0, 0.0", coord)
        coord.Point = new Point3D(0.0, 1.0, 0.0)
        ncube.setCell("0.0, 1.0, 0.0", coord)
        coord.Point = new Point3D(-1.0, 0.0, 0.0)
        ncube.setCell("-1.0, 0.0, 0.0", coord)
        coord.Point = new Point3D(0.0, -1.0, 0.0)
        ncube.setCell("0.0, -1.0, 0.0", coord)
        coord.Point = new Point3D(0.0, 0.0, 1.0)
        ncube.setCell("0.0, 0.0, 1.0", coord)
        coord.Point = new Point3D(0.0, 0.0, -1.0)
        ncube.setCell("0.0, 0.0, -1.0", coord)

        coord.Point = new Point3D(0.0, 0.0, 0.0)
        String s = ncube.getCell(coord)
        assertTrue("0.0, 0.0, 0.0".equals(s))

        coord.Point = new Point3D(-0.1, 0.1, 0.1)
        s = ncube.getCell(coord)
        assertTrue("0.0, 0.0, 0.0".equals(s))

        coord.Point = new Point3D(0.49, 0.49, 0.49)
        s = ncube.getCell(coord)
        assertTrue("0.0, 0.0, 0.0".equals(s))

        coord.Point = new Point3D(2.0, 100.0, 3.0)
        s = ncube.getCell(coord)
        assertTrue("0.0, 1.0, 0.0".equals(s))

        coord.Point = new Point3D(0.1, -0.2, -63.0)
        s = ncube.getCell(coord)
        assertTrue("0.0, 0.0, -1.0".equals(s))

        Point3D p1 = new Point3D(1.0, 2.0, 3.0)
        s = p1.toString()
        assertEquals("1.0, 2.0, 3.0", s)
        assertFalse(p1.equals("string"))
        Point3D p2 = new Point3D(1.0, 2.0, 3.0)
        assertTrue(p1.compareTo(p2) == 0)

        assertTrue(TestNCube.countMatches(ncube.toHtml(), "<tr") == 8)
    }

    @Test
    void testAxisProps()
    {
        Axis axis1 = new Axis('foo', AxisType.DISCRETE, AxisValueType.STRING, false, Axis.DISPLAY)
        Axis axis2 = new Axis('foo', AxisType.DISCRETE, AxisValueType.STRING, false, Axis.DISPLAY)

        assert axis1.areAxisPropsEqual(axis1)
        assert axis1.areAxisPropsEqual(axis2)
        assert !axis1.areAxisPropsEqual('fudge')

        Axis axis3 = new Axis('foo', AxisType.DISCRETE, AxisValueType.STRING, false, Axis.SORTED)
        assert !axis1.areAxisPropsEqual(axis3)

        Axis axis4 = new Axis('foo', AxisType.DISCRETE, AxisValueType.STRING, true, Axis.DISPLAY)
        assert axis1.areAxisPropsEqual(axis4)

        Axis axis5 = new Axis('foo', AxisType.DISCRETE, AxisValueType.STRING, false, Axis.DISPLAY)
        assert axis1.areAxisPropsEqual(axis5)
        axis5.setMetaProperty 'foo', 'bar'
        assert axis1.areAxisPropsEqual(axis5) // Ensuring meta-props are not part of arePropsEquals()

        Axis axis6 = new Axis('foot', AxisType.DISCRETE, AxisValueType.STRING, false, Axis.DISPLAY)
        assert !axis1.areAxisPropsEqual(axis6)

        Axis axis7 = new Axis('foo', AxisType.RANGE, AxisValueType.STRING, false, Axis.DISPLAY)
        assert !axis1.areAxisPropsEqual(axis7)

        Axis axis8 = new Axis('foo', AxisType.DISCRETE, AxisValueType.LONG, false, Axis.DISPLAY)
        assert !axis1.areAxisPropsEqual(axis8)
    }

    @Test
    void testUpdateColumn()
    {
        Axis dow = NCubeBuilder.shortDaysOfWeekAxis
        Column wed = dow.findColumn("Wed")
        dow.updateColumn(wed.id, "aWed")
        wed = dow.columns.get(2)
        assertEquals(wed.value, "aWed")

        Column mon = dow.findColumn("Mon")
        dow.updateColumn(mon.id, "aMon")
        mon = dow.columns.get(0)
        assertEquals(mon.value, "aMon")

        Column sun = dow.findColumn("Sun")
        dow.updateColumn(sun.id, "aSun")
        sun = dow.columns.get(6)
        assertEquals(sun.value, "aSun")

        List<Column> cols = dow.columnsWithoutDefault
        assertEquals(cols.get(0).value, "aMon")
        assertEquals(cols.get(2).value, "aWed")
        assertEquals(cols.get(6).value, "aSun")

        assertEquals(1, cols.get(4).compareTo(new Column(null, dow.nextColId)))
    }

    @Test
    void testUpdateColumnsFrontMiddleBack()
    {
        Axis axis = new Axis('Age', AxisType.RANGE, AxisValueType.LONG, false, Axis.SORTED, 1)
        Column col1 = axis.addColumn(new Range(5, 10))
        Column col2 = axis.addColumn(new Range(20, 30))
        Column col3 = axis.addColumn(new Range(30, 40))

        Axis axis2 = new Axis('Age', AxisType.RANGE, AxisValueType.LONG, false, Axis.SORTED, 1)
        axis2.addColumn(new Range(5, 10), '', col1.id)
        axis2.addColumn(new Range(20, 30), '', col2.id)
        axis2.addColumn(new Range(30, 40), '', col3.id)

        Column newCol = axis.createColumnFromValue(new Range(10, 20), null)
        newCol = axis.addColumnInternal(newCol)
        newCol.id = -newCol.id

        axis2.updateColumns(axis.columns)
        assert 4 == axis2.columns.size()

        newCol = axis.createColumnFromValue(new Range(0, 5), null)
        newCol = axis.addColumnInternal(newCol)
        newCol.id = -newCol.id

        axis2.updateColumns(axis.columns)
        assert 5 == axis2.columns.size()

        newCol = axis.createColumnFromValue(new Range(40, 50), null)
        axis.addColumnInternal(newCol)
        newCol.id = -newCol.id

        axis2.updateColumns(axis.columns)
        assert 6 == axis2.columns.size()

        for (Column column : axis2.columns)
        {
            assert column.id >= 0
        }

        // Test remove via updateColumns()
        axis = new Axis('Age', AxisType.RANGE, AxisValueType.LONG, false, Axis.SORTED, 1)
        axis.addColumn(new Range(5, 10), '', col1.id)
        axis.addColumn(new Range(20, 30), '', col2.id)
        axis.addColumn(new Range(30, 40), '', col3.id)

        axis2.updateColumns(axis.columns)
        assert 3 == axis2.size()
    }

    @Test
    void testUpdateColumnsOverlapCheck()
    {
        Axis axis = new Axis('Age', AxisType.RANGE, AxisValueType.STRING, false, Axis.DISPLAY, 1)
        Column col1 = axis.addColumn new Range('2', '4')
        Column col2 = axis.addColumn new Range('4', '6')
        Column col3 = axis.addColumn new Range('6', '8')
        Column col4 = axis.addColumn new Range('0', '2')

        Axis axis2 = new Axis('Age', AxisType.RANGE, AxisValueType.STRING, false, Axis.DISPLAY, 1)
        axis2.addColumn(new Range('2', '4'), '', col1.id)
        axis2.addColumn(new Range('4', '6'), '', col2.id)
        axis2.addColumn(new Range('6', '8'), '', col3.id)
        axis2.addColumn(new Range('0', '2'), '', col4.id)

        Column newCol = axis.createColumnFromValue(new Range('8', '10'), null) // String axis

        try
        {
            axis.addColumnInternal(newCol)
            fail()
        }
        catch (AxisOverlapException ignore)
        { }

        newCol = axis.createColumnFromValue(new Range('8', '9'), null)      // String axis
        newCol.id = -newCol.id
        axis2.updateColumns(axis.columns)
    }

    @Test
    void testUpdateColumnsOverlapFail()
    {
        Axis axis = new Axis('days', AxisType.DISCRETE, AxisValueType.STRING, false, Axis.DISPLAY, 1)
        Column mon = axis.addColumn('Mon')
        Column tue = axis.addColumn('Tue')
        Column wed = axis.addColumn('Wed')
        Column thu = axis.addColumn('Thu')
        Column fri = axis.addColumn('Fri')
        Column sat = axis.addColumn('Sat')
        Column sun = axis.addColumn('Sun')

        List<Column> columnList = axis.columns
        axis.deleteColumn('Wed')
        Column repeatedColumn = axis.addColumn('Wed')
        repeatedColumn.id = -repeatedColumn.id
        columnList << repeatedColumn

        Axis axis2 = new Axis('days', AxisType.DISCRETE, AxisValueType.STRING, false, Axis.DISPLAY, 1)
        axis2.addColumn('Mon', '', mon.id)
        axis2.addColumn('Tue', '', tue.id)
        axis2.addColumn('Wed', '', wed.id)
        axis2.addColumn('Thu', '', thu.id)
        axis2.addColumn('Fri', '', fri.id)
        axis2.addColumn('Sat', '', sat.id)
        axis2.addColumn('Sun', '', sun.id)

        try
        {
            axis2.updateColumns(columnList)
            fail()
        }
        catch (AxisOverlapException e)
        {
            String msg = e.message
            assert msg.contains('matches a value already on axis')
            assert msg.contains('days')
            assert msg.contains('Wed')
        }
    }

    @Test
    void testUpdateColumnsUpdatedValueFail()
    {
        Axis axis = new Axis('days', AxisType.DISCRETE, AxisValueType.STRING, false, Axis.DISPLAY, 1)
        Column mon = axis.addColumn('Mon')
        Column tue = axis.addColumn('Tue')
        Column wed = axis.addColumn('Wed')
        axis.findColumn('Mon').value = 'Wed'

        Axis axis2 = new Axis('days', AxisType.DISCRETE, AxisValueType.STRING, false, Axis.DISPLAY, 1)
        axis2.addColumn('Mon', '', mon.id)
        axis2.addColumn('Tue', '', tue.id)
        axis2.addColumn('Wed', '', wed.id)

        try
        {
            axis2.updateColumns(axis.columns)
            fail()
        }
        catch (AxisOverlapException e)
        {
            String msg = e.message
            assert msg.contains('matches a value already on axis')
            assert msg.contains('days')
            assert msg.contains('Wed')
        }
    }

    @Test
    void testUpColumnsMaintainsOrder()
    {
        Axis axis = new Axis('days', AxisType.DISCRETE, AxisValueType.STRING, false, Axis.DISPLAY, 1)
        Column mon = axis.addColumn 'Mon'
        Column tue = axis.addColumn 'Tue'
        Column wed = axis.addColumn 'Wed'
        wed.id = -wed.id
        Column thu = axis.addColumn 'Thu'
        Column fri = axis.addColumn 'Fri'
        Column sat = axis.addColumn 'Sat'
        Column sun = axis.addColumn 'Sun'

        // Mon/Sat backwards
        // Wed missing
        // Bogus column added (named 'Whoops')
        // Fix these problems with updateColumns (simulate user moving columns in NCE)
        Axis axis2 = new Axis('days', AxisType.DISCRETE, AxisValueType.STRING, false, Axis.DISPLAY, 1)
        axis2.addColumn('Sat', '', sat.id)
        axis2.addColumn('Tue', '', tue.id)
        axis2.addColumn('Wed', '', wed.id)
        axis2.addColumn('Thu', '', thu.id)
        axis2.addColumn('Fri', '', fri.id)
        axis2.addColumn('Mon', '', mon.id)
        axis2.addColumn('Sun', '', sun.id)
        axis2.addColumn('Whoops')
        axis2.deleteColumn('Wed')

        axis2.updateColumns(axis.columns)
        assert 7 == axis2.size()
        assert 'Mon' == axis2.columns[0].value
        assert 'Tue' == axis2.columns[1].value
        assert 'Wed' == axis2.columns[2].value
        assert 'Thu' == axis2.columns[3].value
        assert 'Fri' == axis2.columns[4].value
        assert 'Sat' == axis2.columns[5].value
        assert 'Sun' == axis2.columns[6].value
    }

    @Test
    void testUpColumnsMaintainsOrderWithDefault()
    {
        Axis axis = new Axis('days', AxisType.DISCRETE, AxisValueType.STRING, true, Axis.DISPLAY, 1)
        Column mon = axis.addColumn 'Mon'
        Column tue = axis.addColumn 'Tue'
        Column wed = axis.addColumn 'Wed'
        wed.id = -wed.id
        Column thu = axis.addColumn 'Thu'
        Column fri = axis.addColumn 'Fri'
        Column sat = axis.addColumn 'Sat'
        Column sun = axis.addColumn 'Sun'

        // Mon/Sat backwards
        // Wed missing
        // Bogus column added (named 'Whoops')
        // Fix these problems with updateColumns (simulate user moving columns in NCE)
        Axis axis2 = new Axis('days', AxisType.DISCRETE, AxisValueType.STRING, true, Axis.DISPLAY, 1)
        axis2.addColumn('Sat', '', sat.id)
        axis2.addColumn('Tue', '', tue.id)
        axis2.addColumn('Wed', '', wed.id)
        axis2.addColumn('Thu', '', thu.id)
        axis2.addColumn('Fri', '', fri.id)
        axis2.addColumn('Mon', '', mon.id)
        axis2.addColumn('Sun', '', sun.id)
        axis2.addColumn('Whoops')
        axis2.deleteColumn('Wed')

        axis2.updateColumns(axis.columns)
        assert 8 == axis2.size()
        assert 'Mon' == axis2.columns[0].value
        assert 'Tue' == axis2.columns[1].value
        assert 'Wed' == axis2.columns[2].value
        assert 'Thu' == axis2.columns[3].value
        assert 'Fri' == axis2.columns[4].value
        assert 'Sat' == axis2.columns[5].value
        assert 'Sun' == axis2.columns[6].value
        assertNull axis2.columns[7].value
        assert Integer.MAX_VALUE == axis2.columns.get(7).displayOrder
    }

    @Test
    void testUpColumnsMaintainsIgnoresDefault()
    {
        Axis axis = new Axis('days', AxisType.DISCRETE, AxisValueType.STRING, true, Axis.DISPLAY, 1)
        Column mon = axis.addColumn 'Mon'
        Column tue = axis.addColumn 'Tue'
        Column wed = axis.addColumn 'Wed'
        wed.id = -wed.id
        Column thu = axis.addColumn 'Thu'
        Column fri = axis.addColumn 'Fri'
        Column sat = axis.addColumn 'Sat'
        Column sun = axis.addColumn 'Sun'

        // Mon/Sat backwards
        // Wed missing
        // Bogus column added (named 'Whoops')
        // Fix these problems with updateColumns (simulate user moving columns in NCE)
        Axis axis2 = new Axis('days', AxisType.DISCRETE, AxisValueType.STRING, false, Axis.DISPLAY, 1)
        axis2.addColumn('Sat', '', sat.id)
        axis2.addColumn('Tue', '', tue.id)
        axis2.addColumn('Wed', '', wed.id)
        axis2.addColumn('Thu', '', thu.id)
        axis2.addColumn('Fri', '', fri.id)
        axis2.addColumn('Mon', '', mon.id)
        axis2.addColumn('Sun', '', sun.id)
        axis2.addColumn('Whoops')
        axis2.deleteColumn('Wed')

        axis2.updateColumns(axis.columns)
        assert 7 == axis2.size()
        assert 'Mon' == axis2.columns[0].value
        assert 'Tue' == axis2.columns[1].value
        assert 'Wed' == axis2.columns[2].value
        assert 'Thu' == axis2.columns[3].value
        assert 'Fri' == axis2.columns[4].value
        assert 'Sat' == axis2.columns[5].value
        assert 'Sun' == axis2.columns[6].value
    }

    @Test
    void testProveDefaultLast()
    {
        Axis axis = new Axis("foo", AxisType.DISCRETE, AxisValueType.STRING, true, Axis.SORTED)
        axis.addColumn("alpha")
        axis.addColumn("charlie")
        axis.addColumn("bravo")
        List<Column> cols = axis.columns
        assertEquals(cols.get(0).value, "alpha")
        assertEquals(cols.get(1).value, "bravo")
        assertEquals(cols.get(2).value, "charlie")
        assertEquals(cols.get(3).value, null)

        axis = new Axis("foo", AxisType.DISCRETE, AxisValueType.STRING, false, Axis.SORTED)
        axis.addColumn("alpha")
        axis.addColumn("charlie")
        axis.addColumn("bravo")
        cols = axis.columns
        assertEquals(3, cols.size())
        assertEquals(cols.get(0).value, "alpha")
        assertEquals(cols.get(1).value, "bravo")
        assertEquals(cols.get(2).value, "charlie")

        axis = new Axis("foo", AxisType.DISCRETE, AxisValueType.STRING, true, Axis.DISPLAY)
        axis.addColumn("alpha")
        axis.addColumn("charlie")
        axis.addColumn("bravo")
        cols = axis.columns
        assertEquals(cols.get(0).value, "alpha")
        assertEquals(cols.get(1).value, "charlie")
        assertEquals(cols.get(2).value, "bravo")
        assertEquals(cols.get(3).value, null)

        axis = new Axis("foo", AxisType.DISCRETE, AxisValueType.STRING, false, Axis.DISPLAY)
        axis.addColumn("alpha")
        axis.addColumn("charlie")
        axis.addColumn("bravo")
        cols = axis.columns
        assertEquals(3, cols.size())
        assertEquals(cols.get(0).value, "alpha")
        assertEquals(cols.get(1).value, "charlie")
        assertEquals(cols.get(2).value, "bravo")
    }

    @Test
    void testUpdateColumnsNotLosingCellsInDefaultColumn()
    {
        NCube ncube = NCubeBuilder.discrete1DEmptyWithDefault
        ncube.setCell('Ohio', [state:'OH'] as Map)
        ncube.setCell('Texas', [state:'TX'] as Map)
        ncube.setCell('Alabama', [state:'AL'] as Map)
        assert 'Alabama' == ncube.getCell([state:'WY'] as Map)          // WY hits Default

        List columns = ncube.getAxis('state').columnsWithoutDefault
        ncube.updateColumns('state', columns)

        assert 'Ohio' == ncube.getCell([state:'OH'] as Map)
        assert 'Texas' == ncube.getCell([state:'TX'] as Map)
        assert 'Alabama' == ncube.getCell([state:'WY'] as Map)          // WY hits Default
    }

    @Test
    void testMaxAxisId()  throws Exception
    {
        NCube cube = new NCube("fourD")
        assertEquals(0, cube.maxAxisId)

        Axis axis1 = new Axis("foo", AxisType.DISCRETE, AxisValueType.STRING, true, Axis.SORTED, cube.maxAxisId + 1)
        cube.addAxis(axis1)
        assertEquals(1, cube.maxAxisId)

        Axis axis2 = new Axis("bar", AxisType.DISCRETE, AxisValueType.STRING, true, Axis.SORTED, cube.maxAxisId + 1)
        cube.addAxis(axis2)
        assertEquals(2, cube.maxAxisId)

        Axis axis3 = new Axis("baz", AxisType.DISCRETE, AxisValueType.STRING, true, Axis.SORTED, cube.maxAxisId + 1)
        cube.addAxis(axis3)
        assertEquals(3, cube.maxAxisId)

        Axis axis4 = new Axis("qux", AxisType.DISCRETE, AxisValueType.STRING, true, Axis.SORTED, cube.maxAxisId + 1)
        cube.addAxis(axis4)
        assertEquals(4, cube.maxAxisId)
    }

    @Test
    void testEqualsAxisNameMismatch()  throws Exception
    {
        Axis axis1 = new Axis("foo", AxisType.DISCRETE, AxisValueType.STRING, true)
        Axis axis2 = new Axis("foot", AxisType.DISCRETE, AxisValueType.STRING, true)
        NCube cube1 = new NCube("bar")
        NCube cube2 = new NCube("bar")

        cube1.addAxis(axis1)
        cube2.addAxis(axis2)

        assertNotEquals(cube1, cube2)
    }

    @Test
    void testEqualsAxisMetaMismatch()  throws Exception
    {
        Axis axis1 = new Axis("foo", AxisType.DISCRETE, AxisValueType.STRING, true)
        axis1.setMetaProperty("fingers", 4)
        axis1.setMetaProperty("thumb", 1)
        Axis axis2 = new Axis("foo", AxisType.DISCRETE, AxisValueType.STRING, true)
        NCube cube1 = new NCube("bar")
        NCube cube2 = new NCube("bar")

        cube1.addAxis(axis1)
        cube2.addAxis(axis2)
        assertNotEquals(cube1, cube2)
    }

    @Test
    void testEqualsAxisTypeMismatch()  throws Exception
    {
        Axis axis1 = new Axis("foo", AxisType.RANGE, AxisValueType.STRING, true)
        Axis axis2 = new Axis("foo", AxisType.DISCRETE, AxisValueType.STRING, true)
        NCube cube1 = new NCube("bar")
        NCube cube2 = new NCube("bar")

        cube1.addAxis(axis1)
        cube2.addAxis(axis2)
        assertNotEquals(cube1, cube2)
    }

    @Test
    void testEqualsAxisValueTypeMismatch()  throws Exception
    {
        Axis axis1 = new Axis("foo", AxisType.DISCRETE, AxisValueType.STRING, true)
        Axis axis2 = new Axis("foo", AxisType.DISCRETE, AxisValueType.LONG, true)
        NCube cube1 = new NCube("bar")
        NCube cube2 = new NCube("bar")

        cube1.addAxis(axis1)
        cube2.addAxis(axis2)
        assertNotEquals(cube1, cube2)
    }

    @Test
    void testEqualsAxisDefaultMismatch()  throws Exception
    {
        Axis axis1 = new Axis("foo", AxisType.DISCRETE, AxisValueType.STRING, true)
        Axis axis2 = new Axis("foo", AxisType.DISCRETE, AxisValueType.STRING, false)
        NCube cube1 = new NCube("bar")
        NCube cube2 = new NCube("bar")

        cube1.addAxis(axis1)
        cube2.addAxis(axis2)
        assertNotEquals(cube1, cube2)
    }

    @Test
    void testEqualsColumnCountMismatch()  throws Exception
    {
        Axis axis1 = new Axis("foo", AxisType.DISCRETE, AxisValueType.STRING, false)
        Axis axis2 = new Axis("foo", AxisType.DISCRETE, AxisValueType.STRING, false)
        NCube cube1 = new NCube("bar")
        NCube cube2 = new NCube("bar")

        cube1.addAxis(axis1)
        cube1.addColumn("foo", "qux")

        cube2.addAxis(axis2)
        assertNotEquals(cube1, cube2)
    }

    @Test
    void testEqualsColumnTypeMismatch()  throws Exception
    {
        Axis axis1 = new Axis("foo", AxisType.DISCRETE, AxisValueType.STRING, false)
        Axis axis2 = new Axis("foo", AxisType.DISCRETE, AxisValueType.STRING, true)
        NCube cube1 = new NCube("bar")
        NCube cube2 = new NCube("bar")

        cube1.addAxis(axis1)
        cube1.addColumn("foo", "qux")

        cube2.addAxis(axis2)
        assertNotEquals(cube1, cube2)
    }

    @Test
    void testEqualsColumnValueMismatch()  throws Exception
    {
        Axis axis1 = new Axis("foo", AxisType.DISCRETE, AxisValueType.STRING, true)
        Axis axis2 = new Axis("foo", AxisType.DISCRETE, AxisValueType.STRING, true)
        NCube cube1 = new NCube("bar")
        NCube cube2 = new NCube("bar")

        cube1.addAxis(axis1)
        cube1.addColumn("foo", "baz")

        cube2.addAxis(axis2)
        cube2.addColumn("foo", "qux")
        assertNotEquals(cube1, cube2)
    }

    @Test
    void testEqualsColumnMetaPropertiesMismatch()  throws Exception
    {
        Axis axis1 = new Axis("foo", AxisType.DISCRETE, AxisValueType.STRING, true)
        Axis axis2 = new Axis("foo", AxisType.DISCRETE, AxisValueType.STRING, true)
        NCube cube1 = new NCube("bar")
        NCube cube2 = new NCube("bar")

        cube1.addAxis(axis1)
        cube1.addColumn("foo", "baz")
        Column col = axis1.findColumn("baz")
        col.setMetaProperty("Glock", "23")

        cube2.addAxis(axis2)
        cube2.addColumn("foo", "baz")
        assertNotEquals(cube1, cube2)
    }

    @Test
    void testRangeOverlap2()
    {
        Axis axis = new Axis("numbers", AxisType.RANGE, AxisValueType.LONG, true, Axis.DISPLAY)
        axis.addColumn(new Range(10, 20))
        axis.addColumn(new Range(30, 40))
        axis.addColumn(new Range(50, 60))
        axis.addColumn(new Range(70, 80))
        axis.addColumn(new Range(90, 100))

        try
        {
            axis.addColumn(new Range(0, 11))
            fail()
        }
        catch (AxisOverlapException ignore)
        { }

        try
        {
            axis.addColumn(new Range(45, 65))
            fail()
        }
        catch (AxisOverlapException ignore)
        { }

        try
        {
            axis.addColumn(new Range(41, 51))
            fail()
        }
        catch (AxisOverlapException ignore)
        { }

        try
        {
            axis.addColumn(new Range(0, 100))
            fail()
        }
        catch (AxisOverlapException ignore)
        { }

        try
        {
            axis.addColumn(new Range(99, 101))
            fail()
        }
        catch (AxisOverlapException ignore)
        { }

        axis.addColumn(new Range(0, 10))
        axis.addColumn(new Range(41, 50))
        axis.addColumn(new Range(100, 200))
    }

    @Test
    void testRangeSetOverlap3()
    {
        Axis axis = new Axis("numbers", AxisType.SET, AxisValueType.LONG, true, Axis.DISPLAY)
        RangeSet one = new RangeSet(10)
        one.add(new Range(13, 20))

        RangeSet two = new RangeSet(30)
        two.add(new Range(33, 40))

        RangeSet three = new RangeSet(50)
        three.add(new Range(53, 60))

        RangeSet four = new RangeSet(70)
        four.add(new Range(73, 80))

        RangeSet five = new RangeSet(90)
        five.add(new Range(93, 100))

        axis.addColumn(one)
        axis.addColumn(two)
        axis.addColumn(three)
        axis.addColumn(four)
        axis.addColumn(five)
        try
        {
            axis.addColumn(new Range(0, 11))
            fail()
        }
        catch (AxisOverlapException ignore)
        { }

        try
        {
            axis.addColumn(new Range(12, 21))
            fail()
        }
        catch (AxisOverlapException ignore)
        { }

        try
        {
            axis.addColumn(new Range(41, 51))
            fail()
        }
        catch (AxisOverlapException ignore)
        { }

        try
        {
            axis.addColumn(new Range(0, 110))
            fail()
        }
        catch (AxisOverlapException ignore)
        { }

        try
        {
            axis.addColumn(new Range(89, 92))
            fail()
        }
        catch (AxisOverlapException ignore)
        { }

        try
        {
            axis.addColumn(new Range(99, 101))
            fail()
        }
        catch (AxisOverlapException ignore)
        { }

        axis.addColumn(new Range(0, 10))
        axis.addColumn(new Range(11, 12))
        axis.addColumn(new Range(41, 50))
        axis.addColumn(new Range(91, 93))
        axis.addColumn(new Range(100, 200))
    }

    @Test
    void testLargeNumberOfRangeSetColumns()
    {
        NCube ncube = new NCube("BigDaddy")
        Axis axis = new Axis("numbers", AxisType.SET, AxisValueType.LONG, true, Axis.DISPLAY)
        ncube.addAxis(axis)
        def coord = [:]

        int largeNumber = 1000000
        long start = System.nanoTime()
        for (int i = 0; i < largeNumber; i += 10)
        {
            RangeSet set = new RangeSet(i)
            Range range = new Range(i + 1, i + 4)
            set.add(range)
            axis.addColumn(set)
            coord.put("numbers", i)
            ncube.setCell(i * 2, coord)
        }

        long stop = System.nanoTime()

        double diff = (stop - start) / 1000.0  // usec
        println("build " + (largeNumber / 10) + " SET columns = " + (diff / 1000.0) + " ms")

        start = System.nanoTime()
        for (int i = 0; i < largeNumber; i += 10)
        {
            coord.numbers = i
            Integer ans = (Integer) ncube.getCell(coord)
            assertEquals(i * 2, ans.intValue())
        }
        stop = System.nanoTime()

        diff = (stop - start) / 1000.0  // usec
        println("lookup " + (largeNumber / 10) + " times large number of SET columns = " + (diff / 1000.0) + " ms")
    }

    @Test
    void testLargeNumberOfDiscreteColumns()
    {
        NCube ncube = new NCube("BigDaddy")
        Axis axis = new Axis("numbers", AxisType.DISCRETE, AxisValueType.LONG, true, Axis.DISPLAY)
        ncube.addAxis(axis)
        def coord = [:]

        int largeNumber = 100000;
        long start = System.nanoTime()
        for (int i = 0; i < largeNumber; i ++)
        {
            axis.addColumn(i)
        }

        for (int i = 0; i < largeNumber; i ++)
        {
            coord.put("numbers", i)
            ncube.setCell(i * 2, coord)
        }

        long stop = System.nanoTime()

        double diff = (stop - start) / 1000.0  // usec
        println("build " + largeNumber + " DISCRETE columns = " + (diff / 1000.0) + " ms")

        start = System.nanoTime()
        for (int i = 0; i < largeNumber; i++)
        {
            coord.numbers = i
            axis.findColumn(i)
            Integer ans = (Integer) ncube.getCell(coord)
            assertEquals(i * 2, ans.intValue())
        }
        stop = System.nanoTime()

        diff = (stop - start) / 1000.0  // usec
        println("lookup " + largeNumber + " times large number of DISCRETE columns = " + (diff / 1000.0) + " ms")
    }

    @Test
    void testIntSetParsing()
    {
        Axis axis = new Axis('ages', AxisType.SET, AxisValueType.LONG, true, Axis.SORTED)
        RangeSet set = (RangeSet) axis.standardizeColumnValue('10, 20, [50, 90], 100')
        assert set.size() == 4
        assert set.get(0) == 10
        assert set.get(1) == 20
        assert set.get(2) == new Range(50L, 90L)
        assert set.get(3) == 100

        set = (RangeSet) axis.standardizeColumnValue('10, 20, [50, 90]')
        assert set.size() == 3
        assert set.get(0) == 10
        assert set.get(1) == 20
        assert set.get(2) == new Range(50L, 90L)

        set = (RangeSet) axis.standardizeColumnValue('[50, 90], 94')
        assert set.size() == 2
        assert set.get(0) == new Range(50L, 90L)
        assert set.get(1) == 94

        set = (RangeSet) axis.standardizeColumnValue('[50, 90]')
        assert set.size() == 1
        assert set.get(0) == new Range(50L, 90L)

        set = (RangeSet) axis.standardizeColumnValue('[50, 90], [20, 60]')
        assert set.size() == 2
        assert set.get(0) == new Range(50L, 90L)
        assert set.get(1) == new Range(20L, 60L)

        set = (RangeSet) axis.standardizeColumnValue('[50, 90], 789, [20, 60]')
        assert set.size() == 3
        assert set.get(0) == new Range(50L, 90L)
        assert set.get(1) == 789
        assert set.get(2) == new Range(20L, 60L)
    }

    @Test
    void testFloatSetParsing()
    {
        Axis axis = new Axis('ages', AxisType.SET, AxisValueType.BIG_DECIMAL, true, Axis.SORTED)
        RangeSet set = (RangeSet) axis.standardizeColumnValue('10.1, 20, [50, 90.5], 100.1')
        assert set.size() == 4
        assert set.get(0) == 10.1d
        assert set.get(1) == 20
        assert set.get(2) == new Range(50.0, 90.5)
        assert set.get(3) == 100.1d
    }

    @Test
    void testDateSetParsing()
    {
        Axis axis = new Axis('dates', AxisType.SET, AxisValueType.DATE, true, Axis.SORTED)
        RangeSet set = (RangeSet) axis.standardizeColumnValue('"10 Dec 1995", "1995/12/25", ["1996 dec 17", "2001-01-31"], "Jun 10th 2010"')
        assert set.size() == 4
        assert set.get(0) == Converter.convert("10 Dec 1995", Date.class)
        assert set.get(1) == Converter.convert("25 Dec 1995", Date.class)
        assert set.get(2) == new Range((Comparable) Converter.convert("1996 dec 17", Date.class), (Comparable) Converter.convert('2001-01-31', Date.class))
        assert set.get(3) == Converter.convert("Jun 10th 2010", Date.class)
    }

    @Test
    void testStringSetParsing()
    {
        Axis axis = new Axis('strings', AxisType.SET, AxisValueType.STRING, true, Axis.SORTED)
        RangeSet set = (RangeSet) axis.standardizeColumnValue('"10 Dec 1995", "1995/12/25", ["1996 dec 17", "2001-01-31"], "Jun 10th 2010"')
        assert set.size() == 4
        assert set.get(0) == "10 Dec 1995"
        assert set.get(1) == "1995/12/25"
        assert set.get(2) == new Range("1996 dec 17", '2001-01-31')
        assert set.get(3) == "Jun 10th 2010"

        set = (RangeSet) axis.standardizeColumnValue('  "The quick", "brown fox", [ "jumps over", "the lazy dog"], "I\'m dead serious", "\\"this is quoted\\""')
        assert set.size() == 5
        assert set.get(0) == "The quick"
        assert set.get(1) == "brown fox"
        assert set.get(2) == new Range('jumps over', 'the lazy dog')
        assert set.get(3) == "I'm dead serious"
        assert set.get(4) == '"this is quoted"'
    }

    @Test
    void testRuleConditionParsing()
    {
        Axis axis = new Axis('rule', AxisType.RULE, AxisValueType.EXPRESSION, true)
        GroovyExpression exp = (GroovyExpression) axis.standardizeColumnValue("true")
        assert "true".equals(exp.cmd)
        assert exp.url == null

        exp = (GroovyExpression) axis.standardizeColumnValue("cache|true")
        assert 'true'.equals(exp.cmd)
        assert  null == exp.url
        assert exp.cacheable

        // These values allow a single-line edit widget to feed a GroovyExpression with all capabilities.
        exp = (GroovyExpression) axis.standardizeColumnValue("url|http://www.foxnews.com")
        assert "http://www.foxnews.com".equals(exp.url)
        assert !exp.cacheable

        exp = (GroovyExpression) axis.standardizeColumnValue("url|cache|http://www.foxnews.com")
        assert "http://www.foxnews.com".equals(exp.url)
        assert exp.cmd == null
        assert exp.cacheable

        exp = (GroovyExpression) axis.standardizeColumnValue("cache|url|http://www.foxnews.com")
        assert "http://www.foxnews.com".equals(exp.url)
        assert exp.cmd == null
        assert exp.cacheable
    }

    @Test
    void testAddAxisWithSameIdTwice()
    {
        Axis axis1 = new Axis('state', AxisType.DISCRETE, AxisValueType.STRING, false, Axis.SORTED, 1)
        Axis axis2 = new Axis('bu', AxisType.DISCRETE, AxisValueType.STRING, false, Axis.SORTED, 1)
        NCube ncube = new NCube('test')
        ncube.addAxis(axis1)
        try
        {
            ncube.addAxis(axis2)
        }
        catch (IllegalArgumentException ignore)
        { }
    }

    @Test
    void testReferenceAxisNoDefaultAndBreakReference()
    {
        NCube one = NCubeBuilder.discrete1DAlt
        assert one.getAxis('state').size() == 2
        NCubeManager.addCube(ApplicationID.testAppId, one)

        Map<String, Object> args = [:]

        ApplicationID appId = ApplicationID.testAppId
        args[REF_TENANT] = appId.tenant
        args[REF_APP] = appId.app
        args[REF_VERSION] = appId.version
        args[REF_STATUS] = appId.status
        args[REF_BRANCH] = appId.branch
        args[REF_CUBE_NAME] = 'SimpleDiscrete'
        args[REF_AXIS_NAME] = 'state'

        // stateSource instead of 'state' to prove the axis on the referring cube does not have to have the same name
        ReferenceAxisLoader refAxisLoader = new ReferenceAxisLoader('Mongo', 'stateSource', args)
        Axis axis = new Axis('stateSource', 1, false, refAxisLoader)
        assert axis.referenceCubeName == 'SimpleDiscrete'
        assert axis.referenceAxisName == 'state'
        NCube two = new NCube('Mongo')
        two.addAxis(axis)

        two.setCell('a', [stateSource:'OH'] as Map)
        two.setCell('b', [stateSource:'TX'] as Map)

        String json = two.toFormattedJson()
        NCube reload = NCube.fromSimpleJson(json)
        assert reload.numCells == 2
        assert 'a' == reload.getCell([stateSource:'OH'] as Map)
        assert 'b' == reload.getCell([stateSource:'TX'] as Map)
        assert reload.getAxis('stateSource').reference

        // Break reference and verify broken
        reload.breakAxisReference('stateSource')
        assert reload.numCells == 2
        assert 'a' == reload.getCell([stateSource:'OH'] as Map)
        assert 'b' == reload.getCell([stateSource:'TX'] as Map)
        assert !reload.getAxis('stateSource').reference
    }

    @Test
    void testReferenceAxisToReferenceAxis()
    {
        NCube one = NCubeBuilder.discrete1DAlt
        assert one.getAxis('state').size() == 2
        NCubeManager.addCube(ApplicationID.testAppId, one)

        Map<String, Object> args = [:]

        ApplicationID appId = ApplicationID.testAppId
        args[REF_TENANT] = appId.tenant
        args[REF_APP] = appId.app
        args[REF_VERSION] = appId.version
        args[REF_STATUS] = appId.status
        args[REF_BRANCH] = appId.branch
        args[REF_CUBE_NAME] = 'SimpleDiscrete'
        args[REF_AXIS_NAME] = 'state'

        // stateSource instead of 'state' to prove the axis on the referring cube does not have to have the same name
        ReferenceAxisLoader refAxisLoader = new ReferenceAxisLoader('Mongo', 'stateSource', args)
        Axis axis = new Axis('stateSource', 1, false, refAxisLoader)
        NCube two = new NCube('Mongo')
        two.addAxis(axis)

        two.setCell('a', [stateSource:'OH'] as Map)
        two.setCell('b', [stateSource:'TX'] as Map)
        NCubeManager.addCube(ApplicationID.testAppId, two)

        String json = two.toFormattedJson()
        NCube reload = NCube.fromSimpleJson(json)
        assert reload.numCells == 2
        assert 'a' == reload.getCell([stateSource:'OH'] as Map)
        assert 'b' == reload.getCell([stateSource:'TX'] as Map)
        assert reload.getAxis('stateSource').reference

        args[REF_TENANT] = appId.tenant
        args[REF_APP] = appId.app
        args[REF_VERSION] = appId.version
        args[REF_STATUS] = appId.status
        args[REF_BRANCH] = appId.branch
        args[REF_CUBE_NAME] = 'Mongo'
        args[REF_AXIS_NAME] = 'stateSource'

        ReferenceAxisLoader refAxisLoader3 = new ReferenceAxisLoader('Three', 'stateClone', args)
        axis = new Axis('stateClone', 1, false, refAxisLoader3)
        NCube three = new NCube('Three')
        three.addAxis(axis)

        three.setCell('a', [stateClone:'OH'] as Map)
        three.setCell('b', [stateClone:'TX'] as Map)

        json = three.toFormattedJson()
        reload = NCube.fromSimpleJson(json)
        assert reload.numCells == 2
        assert 'a' == reload.getCell([stateClone:'OH'] as Map)
        assert 'b' == reload.getCell([stateClone:'TX'] as Map)
        assert reload.getAxis('stateClone').reference
    }

    @Test
    void testReferenceAxisAddedDefault()
    {
        NCube one = NCubeBuilder.discrete1DAlt
        assert one.getAxis('state').size() == 2
        NCubeManager.addCube(ApplicationID.testAppId, one)

        Map<String, Object> args = [:]

        ApplicationID appId = ApplicationID.testAppId
        args[REF_TENANT] = appId.tenant
        args[REF_APP] = appId.app
        args[REF_VERSION] = appId.version
        args[REF_STATUS] = appId.status
        args[REF_BRANCH] = appId.branch
        args[REF_CUBE_NAME] = 'SimpleDiscrete'
        args[REF_AXIS_NAME] = 'state'

        // stateSource instead of 'state' to prove the axis on the referring cube does not have to have the same name
        ReferenceAxisLoader refAxisLoader = new ReferenceAxisLoader('Mongo', 'stateSource', args)
        Axis axis = new Axis('stateSource', 1, true, refAxisLoader)
        NCube two = new NCube('Mongo')
        two.addAxis(axis)

        two.setCell('a', [stateSource:'OH'] as Map)
        two.setCell('b', [stateSource:'TX'] as Map)
        two.setCell('c', [stateSource:'AZ'] as Map)         // Hits Default axis

        String json = two.toFormattedJson()
        NCube reload = NCube.fromSimpleJson(json)
        assert reload.numCells == 3
        assert 'a' == reload.getCell([stateSource:'OH'] as Map)
        assert 'b' == reload.getCell([stateSource:'TX'] as Map)
        assert 'c' == reload.getCell([stateSource:'AZ'] as Map)
        assert 'c' == reload.getCell([stateSource:'blah'] as Map)
    }

    @Test
    void testReferenceAxisWithDefault()
    {
        NCube one = NCubeBuilder.discrete1DEmptyWithDefault
        NCubeManager.addCube(ApplicationID.testAppId, one)

        Map<String, Object> args = [:]

        ApplicationID appId = ApplicationID.testAppId
        args[REF_TENANT] = appId.tenant
        args[REF_APP] = appId.app
        args[REF_VERSION] = appId.version
        args[REF_STATUS] = appId.status
        args[REF_BRANCH] = appId.branch
        args[REF_CUBE_NAME] = 'SimpleDiscrete'
        args[REF_AXIS_NAME] = 'state'

        // stateSource instead of 'state' to prove the axis on the referring cube does not have to have the same name
        ReferenceAxisLoader refAxisLoader = new ReferenceAxisLoader('Mongo', 'stateSource', args)
        Axis axis = new Axis('stateSource', 1, true, refAxisLoader)
        NCube two = new NCube('Mongo')
        two.addAxis(axis)

        two.setCell('a', [stateSource:'OH'] as Map)
        two.setCell('b', [stateSource:'TX'] as Map)
        two.setCell('c', [stateSource:'AZ'] as Map)         // Hits Default axis

        String json = two.toFormattedJson()
        NCube reload = NCube.fromSimpleJson(json)
        assert reload.numCells == 3
        assert 'a' == reload.getCell([stateSource:'OH'] as Map)
        assert 'b' == reload.getCell([stateSource:'TX'] as Map)
        assert 'c' == reload.getCell([stateSource:'AZ'] as Map)
        assert 'c' == reload.getCell([stateSource:'blah'] as Map)
    }

    @Test
    void testReferenceAxisDeleteColumn()
    {
        NCube one = NCubeBuilder.discrete1DEmptyWithDefault
        NCubeManager.addCube(ApplicationID.testAppId, one)

        Map<String, Object> args = [:]

        ApplicationID appId = ApplicationID.testAppId
        args[REF_TENANT] = appId.tenant
        args[REF_APP] = appId.app
        args[REF_VERSION] = appId.version
        args[REF_STATUS] = appId.status
        args[REF_BRANCH] = appId.branch
        args[REF_CUBE_NAME] = 'SimpleDiscrete'
        args[REF_AXIS_NAME] = 'state'

        // stateSource instead of 'state' to prove the axis on the referring cube does not have to have the same name
        ReferenceAxisLoader refAxisLoader = new ReferenceAxisLoader('Mongo', 'stateSource', args)
        Axis axis = new Axis('stateSource', 1, true, refAxisLoader)
        NCube two = new NCube('Mongo')
        two.addAxis(axis)

        two.setCell('a', [stateSource:'OH'] as Map)
        two.setCell('b', [stateSource:'TX'] as Map)
        two.setCell('c', [stateSource:'AZ'] as Map)         // Hits Default axis

        String json = two.toFormattedJson()
        NCube reload = NCube.fromSimpleJson(json)

        reload.deleteColumn('stateSource', 'Default')
        Axis reloadAxis = reload.getAxis('stateSource')

        // default column and related cells should be deleted
        assertFalse(reloadAxis.hasDefaultColumn())
        assert 2 == reloadAxis.columns.size()
        assert 2 == reload.numCells
        try
        {
            reload.getCell([stateSource:'AZ'] as Map)
        }
        catch (CoordinateNotFoundException e)
        {
            String message = e.message
            assert message.contains('Value \'[stateSource:AZ]\' not found on axis: stateSource, cube: Mongo')
        }

        try
        {
            reload.deleteColumn('stateSource', 'OH')
        }
        catch (IllegalStateException e)
        {
            String message = e.message
            assert message.contains('You cannot delete non-default columns from a reference Axis, axis: stateSource')
        }

        // column should not be deleted
        assert 2 == reloadAxis.columns.size()
        assert 2 == reload.numCells
        assert 'a' == reload.getCell([stateSource:'OH'] as Map)
    }

    @Test
    void testReferenceAxisWithTransform()
    {
        NCube one = NCubeBuilder.discrete1DLong
<<<<<<< HEAD
        assert one.getAxis('code').size() == 4
        NCubeManager.addCube(ApplicationID.testAppId, one)

        NCube transform = NCubeBuilder.transformMultiply
        assert transform.getAxis('method').size() == 2
        NCubeManager.addCube(ApplicationID.testAppId, transform)
=======
        one.applicationID = ApplicationID.testAppId
        assert one.getAxis('code').size() == 4
        runtimeClient.addCube(one)

        NCube transform = NCubeBuilder.transformMultiply
        transform.applicationID = ApplicationID.testAppId
        assert transform.getAxis('method').size() == 2
        runtimeClient.addCube(transform)
>>>>>>> f11138c2

        Map<String, Object> args = [:]

        ApplicationID appId = ApplicationID.testAppId
        args[REF_TENANT] = appId.tenant
        args[REF_APP] = appId.app
        args[REF_VERSION] = appId.version
        args[REF_STATUS] = appId.status
        args[REF_BRANCH] = appId.branch
        args[REF_CUBE_NAME] = 'discreteLong'
        args[REF_AXIS_NAME] = 'code'
        args[TRANSFORM_APP] = appId.app
        args[TRANSFORM_VERSION] = appId.version
        args[TRANSFORM_STATUS] = appId.status
        args[TRANSFORM_BRANCH] = appId.branch
        args[TRANSFORM_CUBE_NAME] = 'multiplier'
        args[TRANSFORM_METHOD_NAME] = 'double'

        // stateSource instead of 'state' to prove the axis on the referring cube does not have to have the same name
        ReferenceAxisLoader refAxisLoader = new ReferenceAxisLoader('TestTransform', 'age', args)
        Axis axis = new Axis('age', 1, false, refAxisLoader)
        NCube two = new NCube('TestTransform')
        two.addAxis(axis)
        two.setCell('a', [age:2] as Map)
        assert 'a' == two.getCell([age:2] as Map)

        two.setCell('b', [age:4] as Map)
        assert 'b' == two.getCell([age:4] as Map)

        two.setCell('c', [age:6] as Map)
        assert 'c' == two.getCell([age:6] as Map)

        String json = two.toFormattedJson()
        NCube reload = NCube.fromSimpleJson(json)
        assert reload.numCells == 3

        // 1, 2, 3 was transformed to 2, 4, 6
        assert 'a' == reload.getCell([age:2] as Map)
        assert 'b' == reload.getCell([age:4] as Map)
        assert 'c' == reload.getCell([age:6] as Map)

        json = reload.toString()
        assert !json.contains('"columns":{')
        json = reload.toFormattedJson([indexFormat:true] as Map)
        assert json.contains('"columns":{')
    }

    @Test
    void testReferenceAxisRemoveTransform()
    {
        NCube one = NCubeBuilder.discrete1DLong
<<<<<<< HEAD
        assert one.getAxis('code').size() == 4
        NCubeManager.addCube(ApplicationID.testAppId, one)

        NCube transform = NCubeBuilder.transformMultiply
        assert transform.getAxis('method').size() == 2
        NCubeManager.addCube(ApplicationID.testAppId, transform)
=======
        one.applicationID = ApplicationID.testAppId
        assert one.getAxis('code').size() == 4
        runtimeClient.addCube(one)

        NCube transform = NCubeBuilder.transformMultiply
        transform.applicationID = ApplicationID.testAppId
        assert transform.getAxis('method').size() == 2
        runtimeClient.addCube(transform)
>>>>>>> f11138c2

        Map<String, Object> args = [:]

        ApplicationID appId = ApplicationID.testAppId
        args[REF_TENANT] = appId.tenant
        args[REF_APP] = appId.app
        args[REF_VERSION] = appId.version
        args[REF_STATUS] = appId.status
        args[REF_BRANCH] = appId.branch
        args[REF_CUBE_NAME] = 'discreteLong'
        args[REF_AXIS_NAME] = 'code'
        args[TRANSFORM_APP] = appId.app
        args[TRANSFORM_VERSION] = appId.version
        args[TRANSFORM_STATUS] = appId.status
        args[TRANSFORM_BRANCH] = appId.branch
        args[TRANSFORM_CUBE_NAME] = 'multiplier'
        args[TRANSFORM_METHOD_NAME] = 'double'

        // stateSource instead of 'state' to prove the axis on the referring cube does not have to have the same name
        ReferenceAxisLoader refAxisLoader = new ReferenceAxisLoader('TestTransform', 'age', args)
        Axis axis = new Axis('age', 1, false, refAxisLoader)
        NCube two = new NCube('TestTransform')
        two.addAxis(axis)
        two.setCell('a', [age:2] as Map)
        assert 'a' == two.getCell([age:2] as Map)

        two.setCell('b', [age:4] as Map)
        assert 'b' == two.getCell([age:4] as Map)

        two.setCell('c', [age:6] as Map)
        assert 'c' == two.getCell([age:6] as Map)

        String json = two.toFormattedJson()
        NCube reload = NCube.fromSimpleJson(json)
        assert reload.numCells == 3

        // 1, 2, 3 was transformed to 2, 4, 6
        assert 'a' == reload.getCell([age:2] as Map)
        assert 'b' == reload.getCell([age:4] as Map)
        assert 'c' == reload.getCell([age:6] as Map)

        two.removeAxisReferenceTransform('age')
        json = two.toFormattedJson()
        reload = NCube.fromSimpleJson(json)
        assert reload.numCells == 3

        // 1, 2, 3 should not be transformed
        assert 'a' == reload.getCell([age:1] as Map)
        assert 'b' == reload.getCell([age:2] as Map)
        assert 'c' == reload.getCell([age:3] as Map)

    }

    @Test
    void testReferenceAxisCubeNotExists()
    {
        NCube one = NCubeBuilder.discrete1DAlt
        assert one.getAxis('state').size() == 2
        NCubeManager.addCube(ApplicationID.testAppId, one)

        Map<String, Object> args = [:]

        ApplicationID appId = ApplicationID.testAppId
        args[REF_TENANT] = appId.tenant
        args[REF_APP] = appId.app
        args[REF_VERSION] = appId.version
        args[REF_STATUS] = appId.status
        args[REF_BRANCH] = appId.branch
        args[REF_CUBE_NAME] = 'SimpleDiscreteNotExisting'
        args[REF_AXIS_NAME] = 'state'

        // stateSource instead of 'state' to prove the axis on the referring cube does not have to have the same name
        ReferenceAxisLoader refAxisLoader = new ReferenceAxisLoader('Mongo', 'stateSource', args)
        try
        {
            Axis ignore = new Axis('stateSource', 1, false, refAxisLoader)
            fail()
        }
        catch (IllegalStateException e)
        {
            String message = e.message
            assert message.contains('Unable to load')
            assert message.contains('reference axis')
            assert message.contains('impleDiscreteNotExisting')
        }

        args[REF_CUBE_NAME] = 'SimpleDiscrete'
        args[REF_AXIS_NAME] = 'stateNotThere'
        refAxisLoader = new ReferenceAxisLoader('Mongo', 'stateSource', args)
        try
        {
            Axis ignore = new Axis('stateSource', 1, false, refAxisLoader)
            fail()
        }
        catch (IllegalStateException e)
        {
            String message = e.message
            assert message.contains('Unable to load')
            assert message.contains('reference axis')
            assert message.contains('stateNotThere')
            assert message.contains('not found')
        }
    }

    @Test
    void testNonExistingTransformCube()
    {
        NCube one = NCubeBuilder.discrete1DLong
<<<<<<< HEAD
        assert one.getAxis('code').size() == 4
        NCubeManager.addCube(ApplicationID.testAppId, one)

        NCube transform = NCubeBuilder.transformMultiply
        assert transform.getAxis('method').size() == 2
        NCubeManager.addCube(ApplicationID.testAppId, transform)
=======
        one.applicationID = ApplicationID.testAppId
        assert one.getAxis('code').size() == 4
        runtimeClient.addCube(one)

        NCube transform = NCubeBuilder.transformMultiply
        transform.applicationID = ApplicationID.testAppId
        assert transform.getAxis('method').size() == 2
        runtimeClient.addCube(transform)
>>>>>>> f11138c2

        Map<String, Object> args = [:]

        ApplicationID appId = ApplicationID.testAppId
        args[REF_TENANT] = appId.tenant
        args[REF_APP] = appId.app
        args[REF_VERSION] = appId.version
        args[REF_STATUS] = appId.status
        args[REF_BRANCH] = appId.branch
        args[REF_CUBE_NAME] = 'discreteLong'
        args[REF_AXIS_NAME] = 'code'
        args[TRANSFORM_APP] = appId.app
        args[TRANSFORM_VERSION] = appId.version
        args[TRANSFORM_STATUS] = appId.status
        args[TRANSFORM_BRANCH] = appId.branch
        args[TRANSFORM_CUBE_NAME] = 'multiplierNotThere'
        args[TRANSFORM_METHOD_NAME] = 'double'

        // stateSource instead of 'state' to prove the axis on the referring cube does not have to have the same name
        ReferenceAxisLoader refAxisLoader = new ReferenceAxisLoader('TestTransform', 'age', args)
        try
        {
            Axis ignore = new Axis('age', 1, false, refAxisLoader)
<<<<<<< HEAD
            fail()
        }
        catch (IllegalStateException e)
        {
            assert e.message.toLowerCase().contains('unable to load')
            assert e.message.contains('TestTransform')
            assert e.message.toLowerCase().contains('reference axis')
            assert e.message.toLowerCase().contains('failed to load transform')
=======
            fail(ignore.name)
        }
        catch (IllegalStateException e)
        {
            assertContainsIgnoreCase(e.message, 'unable to load', 'TestTransform', 'reference axis', 'failed to load transform')
>>>>>>> f11138c2
        }

        args[TRANSFORM_CUBE_NAME] = 'discreteLong'  // this cube has no 'method' axis
        args[TRANSFORM_METHOD_NAME] = 'double'
        refAxisLoader = new ReferenceAxisLoader('TestTransform', 'age', args)
        try
        {
            Axis ignore = new Axis('age', 1, false, refAxisLoader)
<<<<<<< HEAD
            fail()
        }
        catch (IllegalArgumentException e)
        {
            assert e.message.toLowerCase().contains('unable to load')
            assert e.message.contains('TestTransform')
            assert e.message.toLowerCase().contains('reference axis: age')
            assert e.message.toLowerCase().contains('must have two discrete')
=======
            fail(ignore.name)
        }
        catch (IllegalArgumentException e)
        {
            assertContainsIgnoreCase(e.message, 'unable to load', 'TestTransform', 'reference axis: age', 'must have two discrete')
>>>>>>> f11138c2
        }

        args[TRANSFORM_CUBE_NAME] = 'multiplier'  // this cube has no 'method' axis
        args[TRANSFORM_METHOD_NAME] = 'doubleNotThere'
        refAxisLoader = new ReferenceAxisLoader('TestTransform', 'age', args)
        try
        {
            Axis ignore = new Axis('age', 1, false, refAxisLoader)
<<<<<<< HEAD
            fail()
        }
        catch (IllegalStateException e)
        {
            assert e.message.toLowerCase().contains('unable to load')
            assert e.message.contains('TestTransform')
            assert e.message.toLowerCase().contains('reference axis: age')
            assert e.message.contains("doubleNotThere does not exist")
=======
            fail(ignore.name)
        }
        catch (IllegalStateException e)
        {
            assertContainsIgnoreCase(e.message, 'unable to load', 'TestTransform', 'reference axis: age', 'doubleNotThere does not exist')
>>>>>>> f11138c2
        }
    }

    @Test
    void testReferenceIntoHigherDimensionCube()
    {
        NCube one = NCubeBuilder.discrete1DLong
        NCubeManager.addCube(ApplicationID.testAppId, one)
        NCube two = NCubeBuilder.get5DTestCube()
        NCubeManager.addCube(ApplicationID.testAppId, two)

        Map args = [:] as Map
        ApplicationID appId = ApplicationID.testAppId
        args[REF_TENANT] = appId.tenant
        args[REF_APP] = appId.app
        args[REF_VERSION] = appId.version
        args[REF_STATUS] = appId.status
        args[REF_BRANCH] = appId.branch
        args[REF_CUBE_NAME] = 'testMerge'
        args[REF_AXIS_NAME] = 'state'

        // stateSource instead of 'state' to prove the axis on the referring cube does not have to have the same name
        ReferenceAxisLoader refAxisLoader = new ReferenceAxisLoader(one.name, 'stateRef', args)
        Axis state = new Axis('stateRef', 2, false, refAxisLoader)
        one.addAxis(state)

        Map coord = [:] as Map
        coord.code ='1'
        coord.stateRef = 'OH'
        one.setCell('1.OH', coord)

        coord.code ='2'
        one.setCell('2.OH', coord)

        coord.code ='3'
        one.setCell('3.OH', coord)

        coord.code ='1'
        coord.stateRef = 'TX'
        one.setCell('1.TX', coord)

        coord.code ='2'
        one.setCell('2.TX', coord)

        coord.code ='3'
        one.setCell('3.TX', coord)

        String json = one.toFormattedJson()
        NCube reload = NCube.fromSimpleJson(json)
        assert reload.numCells == 6

        coord.code ='1'
        coord.stateRef = 'OH'
        assert '1.OH' == one.getCell(coord)

        coord.code ='2'
        assert '2.OH' == one.getCell(coord)

        coord.code ='3'
        assert '3.OH' == one.getCell(coord)

        coord.code ='1'
        coord.stateRef = 'TX'
        assert '1.TX' == one.getCell(coord)

        coord.code ='2'
        assert '2.TX' == one.getCell(coord)

        coord.code ='3'
        assert '3.TX' == one.getCell(coord)
    }

    @Test
    void testRefAxisWithMetaProps()
    {
        NCube one = NCubeBuilder.discrete1DLong
        Axis code = one.getAxis('code')
        code.setMetaProperty('a', 'alpha')
        code.setMetaProperty('b', new GroovyExpression('return 7', null, false))
        code.setMetaProperty('c', 'charlie')
        Column col2 = one.findColumn('code', 2)
        col2.setMetaProperty('a', '1')
        col2.setMetaProperty('b', 2)
        Column colDef = code.defaultColumn
        colDef.setMetaProperty('foo', 'bar')
        colDef.setMetaProperty('baz', 'qux')
        NCubeManager.addCube(ApplicationID.testAppId, one)
        NCube two = new NCube('two')

        Map args = [:] as Map
        ApplicationID appId = ApplicationID.testAppId
        args[REF_TENANT] = appId.tenant
        args[REF_APP] = appId.app
        args[REF_VERSION] = appId.version
        args[REF_STATUS] = appId.status
        args[REF_BRANCH] = appId.branch
        args[REF_CUBE_NAME] = 'discreteLong'
        args[REF_AXIS_NAME] = 'code'

        ReferenceAxisLoader refAxisLoader = new ReferenceAxisLoader(one.name, 'code', args)
        code =  new Axis('code', 1L, true, refAxisLoader)
        code.setMetaProperty('b', new GroovyExpression('return 1.0', null, false))
        code.setMetaProperty('d', 'delta')
        two.addAxis(code)
        col2 = code.findColumn(2)
        col2.removeMetaProperty('b')
        col2.setMetaProperty('c', new GroovyExpression('return true', null, false))
        colDef = code.defaultColumn
        colDef.setMetaProperty('foo', 'bart')
        colDef.removeMetaProperty('baz')
        colDef.setMetaProperty('monkey', 'socks')
        NCubeManager.addCube(ApplicationID.testAppId, two)

        String json = two.toFormattedJson()
        NCube reload = NCube.fromSimpleJson(json)
        code = reload.getAxis('code')

        Map meta = code.metaProperties
        assert 'alpha' == meta.get('a')
        assert new GroovyExpression('return 1.0', null, false) == meta.get('b')
        assert 'charlie' == meta.get('c')
        assert 'delta' == meta.get('d')
        col2 = code.findColumn(2)
        assert '1' == col2.getMetaProperty('a')
        assert 2 == col2.getMetaProperty('b')
        assert new GroovyExpression('return true', null, false) == col2.getMetaProperty('c')

        colDef = code.defaultColumn
        assert 'bart' == colDef.getMetaProperty('foo')
        assert 'socks' == colDef.getMetaProperty('monkey')
    }

    @Test
    void testAddColumnWithSuggestedIdThatCollides()
    {
        Axis state = NCubeBuilder.statesAxis
        assert state.size() == 50
        Column oh = state.findColumn('OH')
        long ohId = oh.id
        Column dc = new Column('DC', oh.id)
        Column colAdded = state.addColumn(dc)
        dc = state.findColumn('DC')
        assert dc.id != ohId
        assert dc.value == colAdded.value
        assert state.size() == 51
    }

    @Test
    void testAddColumnWithSuggestedIdThatDoesNotCollides()
    {
        SecureRandom random = new SecureRandom()
        Axis state = NCubeBuilder.statesAxis
        assert state.size() == 50
        Column oh = state.findColumn('OH')
        long startId = random.nextInt(Axis.MAX_COLUMN_ID as Integer)
        Column dc = new Column('DC', startId)
        state.addColumn(dc)
        dc = state.findColumn('DC')
        assert oh.id != dc.id
        assert dc.value == 'DC'
        assert dc.id % Axis.MAX_COLUMN_ID == startId
        assert state.size() == 51
    }

    private static boolean isValidRange(Axis axis, Range range)
    {
        try
        {
            axis.addColumn(range)
            return true
        }
        catch (AxisOverlapException ignore)
        {
            return false
        }
    }
}<|MERGE_RESOLUTION|>--- conflicted
+++ resolved
@@ -1,4 +1,5 @@
 package com.cedarsoftware.ncube
+
 import com.cedarsoftware.ncube.exception.AxisOverlapException
 import com.cedarsoftware.ncube.exception.CoordinateNotFoundException
 import com.cedarsoftware.ncube.exception.InvalidCoordinateException
@@ -9,31 +10,13 @@
 import com.cedarsoftware.util.Converter
 import com.cedarsoftware.util.io.JsonWriter
 import groovy.transform.CompileStatic
-import org.junit.After
-import org.junit.Before
 import org.junit.Test
 
 import java.security.SecureRandom
 
-import static com.cedarsoftware.ncube.ReferenceAxisLoader.REF_APP
-import static com.cedarsoftware.ncube.ReferenceAxisLoader.REF_AXIS_NAME
-import static com.cedarsoftware.ncube.ReferenceAxisLoader.REF_BRANCH
-import static com.cedarsoftware.ncube.ReferenceAxisLoader.REF_CUBE_NAME
-import static com.cedarsoftware.ncube.ReferenceAxisLoader.REF_STATUS
-import static com.cedarsoftware.ncube.ReferenceAxisLoader.REF_TENANT
-import static com.cedarsoftware.ncube.ReferenceAxisLoader.REF_VERSION
-import static com.cedarsoftware.ncube.ReferenceAxisLoader.TRANSFORM_APP
-import static com.cedarsoftware.ncube.ReferenceAxisLoader.TRANSFORM_BRANCH
-import static com.cedarsoftware.ncube.ReferenceAxisLoader.TRANSFORM_CUBE_NAME
-import static com.cedarsoftware.ncube.ReferenceAxisLoader.TRANSFORM_METHOD_NAME
-import static com.cedarsoftware.ncube.ReferenceAxisLoader.TRANSFORM_STATUS
-import static com.cedarsoftware.ncube.ReferenceAxisLoader.TRANSFORM_VERSION
-import static org.junit.Assert.assertEquals
-import static org.junit.Assert.assertFalse
-import static org.junit.Assert.assertNotEquals
-import static org.junit.Assert.assertNull
-import static org.junit.Assert.assertTrue
-import static org.junit.Assert.fail
+import static com.cedarsoftware.ncube.ReferenceAxisLoader.*
+import static org.junit.Assert.*
+
 /**
  * NCube Axis Tests
  *
@@ -54,20 +37,8 @@
  *         limitations under the License.
  */
 @CompileStatic
-class TestAxis
+class TestAxis extends NCubeBaseTest
 {
-    @Before
-    void setUp()
-    {
-        TestingDatabaseHelper.setupDatabase()
-    }
-
-    @After
-    void tearDown()
-    {
-        TestingDatabaseHelper.tearDownDatabase()
-    }
-
     private static boolean isValidPoint(Axis axis, Comparable value)
     {
         try
@@ -844,7 +815,7 @@
     @Test
     void testDeleteColumnFromRangeSetAxis()
     {
-        NCube ncube = NCubeManager.getNCubeFromResource('testCube4.json')
+        NCube ncube = runtimeClient.getNCubeFromResource(ApplicationID.testAppId, 'testCube4.json')
         ncube.deleteColumn('code', 'b')
         Axis axis = ncube['code'] as Axis
         assert axis.id != 0
@@ -860,7 +831,7 @@
     {
         try
         {
-            NCubeManager.getNCubeFromResource('idBasedCubeError2.json')
+            runtimeClient.getNCubeFromResource(ApplicationID.testAppId, 'idBasedCubeError2.json')
             fail('should not make it here')
         }
         catch (AxisOverlapException e)
@@ -2525,8 +2496,9 @@
     void testReferenceAxisNoDefaultAndBreakReference()
     {
         NCube one = NCubeBuilder.discrete1DAlt
+        one.applicationID = ApplicationID.testAppId
         assert one.getAxis('state').size() == 2
-        NCubeManager.addCube(ApplicationID.testAppId, one)
+        runtimeClient.addCube(one)
 
         Map<String, Object> args = [:]
 
@@ -2569,8 +2541,9 @@
     void testReferenceAxisToReferenceAxis()
     {
         NCube one = NCubeBuilder.discrete1DAlt
+        one.applicationID = ApplicationID.testAppId
         assert one.getAxis('state').size() == 2
-        NCubeManager.addCube(ApplicationID.testAppId, one)
+        runtimeClient.addCube(one)
 
         Map<String, Object> args = [:]
 
@@ -2587,11 +2560,12 @@
         ReferenceAxisLoader refAxisLoader = new ReferenceAxisLoader('Mongo', 'stateSource', args)
         Axis axis = new Axis('stateSource', 1, false, refAxisLoader)
         NCube two = new NCube('Mongo')
+        two.applicationID = ApplicationID.testAppId
         two.addAxis(axis)
 
         two.setCell('a', [stateSource:'OH'] as Map)
         two.setCell('b', [stateSource:'TX'] as Map)
-        NCubeManager.addCube(ApplicationID.testAppId, two)
+        runtimeClient.addCube(two)
 
         String json = two.toFormattedJson()
         NCube reload = NCube.fromSimpleJson(json)
@@ -2628,8 +2602,9 @@
     void testReferenceAxisAddedDefault()
     {
         NCube one = NCubeBuilder.discrete1DAlt
+        one.applicationID = ApplicationID.testAppId
         assert one.getAxis('state').size() == 2
-        NCubeManager.addCube(ApplicationID.testAppId, one)
+        runtimeClient.addCube(one)
 
         Map<String, Object> args = [:]
 
@@ -2665,7 +2640,8 @@
     void testReferenceAxisWithDefault()
     {
         NCube one = NCubeBuilder.discrete1DEmptyWithDefault
-        NCubeManager.addCube(ApplicationID.testAppId, one)
+        one.applicationID = ApplicationID.testAppId
+        runtimeClient.addCube(one)
 
         Map<String, Object> args = [:]
 
@@ -2701,7 +2677,8 @@
     void testReferenceAxisDeleteColumn()
     {
         NCube one = NCubeBuilder.discrete1DEmptyWithDefault
-        NCubeManager.addCube(ApplicationID.testAppId, one)
+        one.applicationID = ApplicationID.testAppId
+        runtimeClient.addCube(one)
 
         Map<String, Object> args = [:]
 
@@ -2764,14 +2741,6 @@
     void testReferenceAxisWithTransform()
     {
         NCube one = NCubeBuilder.discrete1DLong
-<<<<<<< HEAD
-        assert one.getAxis('code').size() == 4
-        NCubeManager.addCube(ApplicationID.testAppId, one)
-
-        NCube transform = NCubeBuilder.transformMultiply
-        assert transform.getAxis('method').size() == 2
-        NCubeManager.addCube(ApplicationID.testAppId, transform)
-=======
         one.applicationID = ApplicationID.testAppId
         assert one.getAxis('code').size() == 4
         runtimeClient.addCube(one)
@@ -2780,7 +2749,6 @@
         transform.applicationID = ApplicationID.testAppId
         assert transform.getAxis('method').size() == 2
         runtimeClient.addCube(transform)
->>>>>>> f11138c2
 
         Map<String, Object> args = [:]
 
@@ -2832,14 +2800,6 @@
     void testReferenceAxisRemoveTransform()
     {
         NCube one = NCubeBuilder.discrete1DLong
-<<<<<<< HEAD
-        assert one.getAxis('code').size() == 4
-        NCubeManager.addCube(ApplicationID.testAppId, one)
-
-        NCube transform = NCubeBuilder.transformMultiply
-        assert transform.getAxis('method').size() == 2
-        NCubeManager.addCube(ApplicationID.testAppId, transform)
-=======
         one.applicationID = ApplicationID.testAppId
         assert one.getAxis('code').size() == 4
         runtimeClient.addCube(one)
@@ -2848,7 +2808,6 @@
         transform.applicationID = ApplicationID.testAppId
         assert transform.getAxis('method').size() == 2
         runtimeClient.addCube(transform)
->>>>>>> f11138c2
 
         Map<String, Object> args = [:]
 
@@ -2906,8 +2865,9 @@
     void testReferenceAxisCubeNotExists()
     {
         NCube one = NCubeBuilder.discrete1DAlt
+        one.applicationID = ApplicationID.testAppId
         assert one.getAxis('state').size() == 2
-        NCubeManager.addCube(ApplicationID.testAppId, one)
+        runtimeClient.addCube(one)
 
         Map<String, Object> args = [:]
 
@@ -2925,7 +2885,7 @@
         try
         {
             Axis ignore = new Axis('stateSource', 1, false, refAxisLoader)
-            fail()
+            fail(ignore.name)
         }
         catch (IllegalStateException e)
         {
@@ -2941,7 +2901,7 @@
         try
         {
             Axis ignore = new Axis('stateSource', 1, false, refAxisLoader)
-            fail()
+            fail(ignore.name)
         }
         catch (IllegalStateException e)
         {
@@ -2957,14 +2917,6 @@
     void testNonExistingTransformCube()
     {
         NCube one = NCubeBuilder.discrete1DLong
-<<<<<<< HEAD
-        assert one.getAxis('code').size() == 4
-        NCubeManager.addCube(ApplicationID.testAppId, one)
-
-        NCube transform = NCubeBuilder.transformMultiply
-        assert transform.getAxis('method').size() == 2
-        NCubeManager.addCube(ApplicationID.testAppId, transform)
-=======
         one.applicationID = ApplicationID.testAppId
         assert one.getAxis('code').size() == 4
         runtimeClient.addCube(one)
@@ -2973,7 +2925,6 @@
         transform.applicationID = ApplicationID.testAppId
         assert transform.getAxis('method').size() == 2
         runtimeClient.addCube(transform)
->>>>>>> f11138c2
 
         Map<String, Object> args = [:]
 
@@ -2997,22 +2948,11 @@
         try
         {
             Axis ignore = new Axis('age', 1, false, refAxisLoader)
-<<<<<<< HEAD
-            fail()
+            fail(ignore.name)
         }
         catch (IllegalStateException e)
         {
-            assert e.message.toLowerCase().contains('unable to load')
-            assert e.message.contains('TestTransform')
-            assert e.message.toLowerCase().contains('reference axis')
-            assert e.message.toLowerCase().contains('failed to load transform')
-=======
-            fail(ignore.name)
-        }
-        catch (IllegalStateException e)
-        {
             assertContainsIgnoreCase(e.message, 'unable to load', 'TestTransform', 'reference axis', 'failed to load transform')
->>>>>>> f11138c2
         }
 
         args[TRANSFORM_CUBE_NAME] = 'discreteLong'  // this cube has no 'method' axis
@@ -3021,22 +2961,11 @@
         try
         {
             Axis ignore = new Axis('age', 1, false, refAxisLoader)
-<<<<<<< HEAD
-            fail()
+            fail(ignore.name)
         }
         catch (IllegalArgumentException e)
         {
-            assert e.message.toLowerCase().contains('unable to load')
-            assert e.message.contains('TestTransform')
-            assert e.message.toLowerCase().contains('reference axis: age')
-            assert e.message.toLowerCase().contains('must have two discrete')
-=======
-            fail(ignore.name)
-        }
-        catch (IllegalArgumentException e)
-        {
             assertContainsIgnoreCase(e.message, 'unable to load', 'TestTransform', 'reference axis: age', 'must have two discrete')
->>>>>>> f11138c2
         }
 
         args[TRANSFORM_CUBE_NAME] = 'multiplier'  // this cube has no 'method' axis
@@ -3045,22 +2974,11 @@
         try
         {
             Axis ignore = new Axis('age', 1, false, refAxisLoader)
-<<<<<<< HEAD
-            fail()
+            fail(ignore.name)
         }
         catch (IllegalStateException e)
         {
-            assert e.message.toLowerCase().contains('unable to load')
-            assert e.message.contains('TestTransform')
-            assert e.message.toLowerCase().contains('reference axis: age')
-            assert e.message.contains("doubleNotThere does not exist")
-=======
-            fail(ignore.name)
-        }
-        catch (IllegalStateException e)
-        {
             assertContainsIgnoreCase(e.message, 'unable to load', 'TestTransform', 'reference axis: age', 'doubleNotThere does not exist')
->>>>>>> f11138c2
         }
     }
 
@@ -3068,9 +2986,11 @@
     void testReferenceIntoHigherDimensionCube()
     {
         NCube one = NCubeBuilder.discrete1DLong
-        NCubeManager.addCube(ApplicationID.testAppId, one)
+        one.applicationID = ApplicationID.testAppId
+        runtimeClient.addCube(one)
         NCube two = NCubeBuilder.get5DTestCube()
-        NCubeManager.addCube(ApplicationID.testAppId, two)
+        two.applicationID = ApplicationID.testAppId
+        runtimeClient.addCube(two)
 
         Map args = [:] as Map
         ApplicationID appId = ApplicationID.testAppId
@@ -3137,6 +3057,7 @@
     void testRefAxisWithMetaProps()
     {
         NCube one = NCubeBuilder.discrete1DLong
+        one.applicationID = ApplicationID.testAppId
         Axis code = one.getAxis('code')
         code.setMetaProperty('a', 'alpha')
         code.setMetaProperty('b', new GroovyExpression('return 7', null, false))
@@ -3147,8 +3068,9 @@
         Column colDef = code.defaultColumn
         colDef.setMetaProperty('foo', 'bar')
         colDef.setMetaProperty('baz', 'qux')
-        NCubeManager.addCube(ApplicationID.testAppId, one)
+        runtimeClient.addCube(one)
         NCube two = new NCube('two')
+        two.applicationID = ApplicationID.testAppId
 
         Map args = [:] as Map
         ApplicationID appId = ApplicationID.testAppId
@@ -3172,7 +3094,7 @@
         colDef.setMetaProperty('foo', 'bart')
         colDef.removeMetaProperty('baz')
         colDef.setMetaProperty('monkey', 'socks')
-        NCubeManager.addCube(ApplicationID.testAppId, two)
+        runtimeClient.addCube(two)
 
         String json = two.toFormattedJson()
         NCube reload = NCube.fromSimpleJson(json)
