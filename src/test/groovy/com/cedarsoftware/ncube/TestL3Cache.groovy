--- conflicted
+++ resolved
@@ -160,8 +160,6 @@
     @Test
     void testCompile()
     {
-//        CompileInfo info = testCube.compile() as CompileInfo
-//        println "results = ${info.toString()}, exceptions=${info.getExceptions()}, duration=${info.getDuration()}}"
         testCube.compile()
 
         // exercise ncube in a variety of ways to invoke cells and meta properties
@@ -654,29 +652,13 @@
         assertNotEquals(origClass.name,newClass.name)
     }
 
-<<<<<<< HEAD
     private void configureDirectories(srcDirPath, clsDirPath)
-=======
-    private String getLoaderGeneratedClassesDir()
-    {
-        ClassLoader cdnClassLoader = cp.getCell([:]) as CdnClassLoader
-        return cdnClassLoader['generatedClassesDir']
-    }
-
-    private static void configureSysParams(String srcDirPath, String clsDirPath)
->>>>>>> 7077c3c9
     {
         GroovyBase.generatedSourcesDirectory = srcDirPath
         CdnClassLoader.generatedClassesDirectory = clsDirPath
 
-<<<<<<< HEAD
         assertEquals(srcDirPath,GroovyBase.generatedSourcesDirectory)
         assertEquals(clsDirPath,CdnClassLoader.generatedClassesDirectory)
-=======
-        System.setProperty("NCUBE_PARAMS", """{"${NCUBE_PARAMS_GENERATED_SOURCES_DIR}":"${srcDirPath.replace('\\', '\\\\')}","${NCUBE_PARAMS_GENERATED_CLASSES_DIR}":"${clsDirPath.replace('\\', '\\\\')}"}""")
-        assertEquals(srcDirPath,ncubeRuntime.systemParams[NCUBE_PARAMS_GENERATED_SOURCES_DIR])
-        assertEquals(clsDirPath,ncubeRuntime.systemParams[NCUBE_PARAMS_GENERATED_CLASSES_DIR])
->>>>>>> 7077c3c9
     }
 
     private void reloadCubes(String sysClassPath = 'sys.classpath.tests.json') {
