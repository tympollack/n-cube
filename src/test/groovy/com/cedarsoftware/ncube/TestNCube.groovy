--- conflicted
+++ resolved
@@ -5385,36 +5385,6 @@
     }
 
     @Test
-<<<<<<< HEAD
-    void testMapReduceWithoutLinkedCubeRequiredScope()
-    {
-        Axis one = new Axis('one', AxisType.DISCRETE, AxisValueType.STRING, false)
-        Axis two = new Axis('two', AxisType.DISCRETE, AxisValueType.STRING, false)
-        Axis three = new Axis('three', AxisType.DISCRETE, AxisValueType.STRING, false)
-        one.addColumn('a')
-        two.addColumn('a')
-        three.addColumn('a')
-
-        NCube linkedCube = new NCube('LinkedTo')
-        linkedCube.applicationID = ApplicationID.testAppId
-        linkedCube.addAxis(one)
-        linkedCube.addAxis(two)
-        linkedCube.addAxis(three)
-        linkedCube.setCell('test', [two:'a', three:'a'])
-        ncubeRuntime.addCube(linkedCube)
-
-        NCube linkCube = new NCube('LinkedFrom')
-        linkCube.applicationID = ApplicationID.testAppId
-        linkCube.addAxis(one)
-        linkCube.addAxis(two)
-        linkCube.setCell('@LinkedTo[:]', [two:'a'])
-
-//        try
-//        {
-            linkCube.mapReduce('one', { Map input -> input['a'] != null })
-//            fail()
-//        }
-=======
     void testMapReduceWithLinkedCubeRequiredScope()
     {
         NCube cubeFrom = createRuntimeCubeFromResource(ApplicationID.testAppId, 'MapReduceLinkedFrom.json')
@@ -5460,7 +5430,6 @@
         assert 1 == map.size()
         assert map.containsKey(colName)
         assert ((Map)map.get(colName)).containsValue(cubeFrom.getCellNoExecute([one:colName, two:colName]))
->>>>>>> 05643a48
     }
 
     @Test
