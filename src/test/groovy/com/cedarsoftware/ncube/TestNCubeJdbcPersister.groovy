--- conflicted
+++ resolved
@@ -2,26 +2,18 @@
 
 import com.cedarsoftware.util.EnvelopeException
 import com.cedarsoftware.util.UniqueIdGenerator
-<<<<<<< HEAD
-=======
 import org.junit.Ignore
->>>>>>> 51a23ee1
 import org.junit.Test
 
-import java.sql.Connection
-import java.sql.DatabaseMetaData
-import java.sql.PreparedStatement
-import java.sql.ResultSet
-import java.sql.SQLException
-
-import static com.cedarsoftware.ncube.NCubeConstants.*
-import static org.junit.Assert.assertEquals
-import static org.junit.Assert.assertTrue
-import static org.junit.Assert.fail
+import java.sql.*
+
+import static com.cedarsoftware.ncube.NCubeConstants.SEARCH_ACTIVE_RECORDS_ONLY
+import static org.junit.Assert.*
 import static org.mockito.Matchers.anyInt
 import static org.mockito.Matchers.anyString
 import static org.mockito.Mockito.mock
 import static org.mockito.Mockito.when
+
 /**
  * @author John DeRegnaucourt (jdereg@gmail.com)
  *         <br/>
@@ -198,7 +190,7 @@
         assert 0 == new NCubeJdbcPersister().commitCubes(null, defaultSnapshotApp, null, USER_ID, UniqueIdGenerator.uniqueId).size()
     }
 
-    @Test
+    @Ignore
     void testCommitCubeThatDoesntExist()
     {
         createCubeFromResource(defaultSnapshotApp, '2DSimpleJson.json')
