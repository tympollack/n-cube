--- conflicted
+++ resolved
@@ -1,13 +1,9 @@
 package com.cedarsoftware.ncube
 
-import com.cedarsoftware.util.EnvelopeException
 import com.cedarsoftware.util.UniqueIdGenerator
-<<<<<<< HEAD
-=======
 import org.junit.After
 import org.junit.Before
 import org.junit.Ignore
->>>>>>> de6557d2
 import org.junit.Test
 
 import java.sql.*
@@ -36,25 +32,37 @@
  *         See the License for the specific language governing permissions and
  *         limitations under the License.
  */
-class TestNCubeJdbcPersister extends NCubeCleanupBaseTest
+class TestNCubeJdbcPersister
 {
-    static final String APP_ID = TestNCubeManager.APP_ID
-    static final String USER_ID = TestNCubeManager.USER_ID
+    static final String APP_ID = TestNCubeManager.APP_ID;
+    static final String USER_ID = TestNCubeManager.USER_ID;
 
     private ApplicationID defaultSnapshotApp = new ApplicationID(ApplicationID.DEFAULT_TENANT, APP_ID, "1.0.0", ApplicationID.DEFAULT_STATUS, ApplicationID.TEST_BRANCH)
 
+    @Before
+    void setUp()
+    {
+        TestingDatabaseHelper.setupDatabase()
+    }
+
+    @After
+    void tearDown()
+    {
+        TestingDatabaseHelper.tearDownDatabase()
+    }
+
     @Test
     void testDbApis()
     {
+        NCubePersister persister = TestingDatabaseHelper.persister
+
         NCube ncube1 = NCubeBuilder.testNCube3D_Boolean
         NCube ncube2 = NCubeBuilder.getTestNCube2D(true)
-        ncube1.applicationID = defaultSnapshotApp
-        ncube2.applicationID = defaultSnapshotApp
-
-        mutableClient.createCube(ncube1)
-        mutableClient.createCube(ncube2)
-
-        Object[] cubeList = mutableClient.search(defaultSnapshotApp, "test.%", null, [(SEARCH_ACTIVE_RECORDS_ONLY) : true])
+
+        persister.updateCube(defaultSnapshotApp, ncube1, USER_ID)
+        persister.updateCube(defaultSnapshotApp, ncube2, USER_ID)
+
+        Object[] cubeList = persister.search(defaultSnapshotApp, "test.%", null, [(SEARCH_ACTIVE_RECORDS_ONLY) : true])
 
         assertTrue(cubeList != null)
         assertTrue(cubeList.length == 2)
@@ -64,40 +72,39 @@
 
         ncube1.deleteAxis("bu")
         ApplicationID next = defaultSnapshotApp.createNewSnapshotId("0.2.0")
-        mutableClient.updateCube(ncube1)
-        Integer numRelease = mutableClient.releaseCubes(defaultSnapshotApp, "0.2.0")
+        persister.updateCube(defaultSnapshotApp, ncube1, USER_ID)
+        int numRelease = NCubeManager.releaseCubes(defaultSnapshotApp, "0.2.0")
         assertEquals(0, numRelease)
 
-        cubeList = mutableClient.search(next, 'test.*', null, [(SEARCH_ACTIVE_RECORDS_ONLY):true])
+        cubeList = NCubeManager.search(next, 'test.*', null, [(SEARCH_ACTIVE_RECORDS_ONLY):true])
         // Two cubes at the new 1.2.3 SNAPSHOT version.
         assert cubeList.length == 2
 
         // Verify that you cannot delete a RELEASE ncube
         try
         {
-            mutableClient.deleteCubes(defaultSnapshotApp, [ncube1.name].toArray())
-            fail()
-        }
-        catch (EnvelopeException e)
+            persister.deleteCubes(defaultSnapshotApp, [ncube1.name].toArray(), false, USER_ID)
+        }
+        catch (IllegalArgumentException e)
         {
             e.message.contains('does not exist')
         }
 
         try
         {
-            mutableClient.deleteCubes(defaultSnapshotApp, [ncube2.name].toArray())
-        }
-        catch (EnvelopeException e)
+            persister.deleteCubes(defaultSnapshotApp, [ncube2.name].toArray(), false, USER_ID)
+        }
+        catch (IllegalArgumentException e)
         {
             e.message.contains('does not exist')
         }
 
         // Delete new SNAPSHOT cubes
-        assertTrue(mutableClient.deleteCubes(next, [ncube1.name].toArray()))
-        assertTrue(mutableClient.deleteCubes(next, [ncube2.name].toArray()))
+        assertTrue(persister.deleteCubes(next, [ncube1.name].toArray(), false, USER_ID))
+        assertTrue(persister.deleteCubes(next, [ncube2.name].toArray(), false, USER_ID))
 
         // Ensure that all test ncubes are deleted
-        cubeList = mutableClient.search(defaultSnapshotApp, "test.%", null, ['activeRecordsOnly' : true])
+        cubeList = persister.search(defaultSnapshotApp, "test.%", null, ['activeRecordsOnly' : true])
         assertTrue(cubeList.length == 0)
     }
 
@@ -128,27 +135,6 @@
         catch (IllegalArgumentException e)
         {
             assert e.message.toLowerCase().contains('cannot be null or empty')
-        }
-    }
-
-    @Test
-    void testUpdateBranchCubeHeadSha1BadArgs()
-    {
-        try
-        {
-            new NCubeJdbcPersister().updateBranchCubeHeadSha1(null, null, 'badSha1')
-        }
-        catch (IllegalArgumentException e)
-        {
-            assert e.message.toLowerCase().contains('id cannot be empty')
-        }
-        try
-        {
-            new NCubeJdbcPersister().updateBranchCubeHeadSha1(null, 75, '')
-        }
-        catch (IllegalArgumentException e)
-        {
-            assert e.message.toLowerCase().contains('sha-1 cannot be empty')
         }
     }
 
@@ -165,7 +151,7 @@
         when(rs.getDate(anyString())).thenReturn(new java.sql.Date(System.currentTimeMillis()))
 
         Object[] ids = [0] as Object[]
-        assert new NCubeJdbcPersister().pullToBranch(c, defaultSnapshotApp, ids, USER_ID, UniqueIdGenerator.uniqueId).empty
+        assert new NCubeJdbcPersister().pullToBranch(c, defaultSnapshotApp, ids, USER_ID, UniqueIdGenerator.uniqueId).isEmpty()
     }
 
     @Test
@@ -198,25 +184,17 @@
     @Ignore
     void testCommitCubeThatDoesntExist()
     {
-        createCubeFromResource(defaultSnapshotApp, '2DSimpleJson.json')
-        List<NCubeInfoDto> dtos = mutableClient.search(defaultSnapshotApp, 'businessUnit', null, null)
-        assert 1 == dtos.size()
-        NCubeInfoDto dto = dtos[0]
-        dto.name = 'notBusinessUnit'
-        try
-        {
-            mutableClient.commitBranch(defaultSnapshotApp, dtos.toArray())
-            fail()
-        }
-        catch (EnvelopeException e)
-        {
-            Map data = e.envelopeData as Map
-            assert (data[mutableClient.BRANCH_ADDS] as Map).size() == 0
-            assert (data[mutableClient.BRANCH_DELETES] as Map).size() == 0
-            assert (data[mutableClient.BRANCH_UPDATES] as Map).size() == 0
-            assert (data[mutableClient.BRANCH_RESTORES] as Map).size() == 0
-            assert (data[mutableClient.BRANCH_REJECTS] as Map).size() == 1
-        }
+        Connection c = mock(Connection.class)
+        PreparedStatement ps = mock(PreparedStatement.class)
+        ResultSet rs = mock(ResultSet.class)
+        when(c.prepareStatement(anyString())).thenReturn(ps)
+        when(c.prepareStatement(anyString(), anyInt(), anyInt())).thenReturn(ps)
+        when(ps.executeQuery()).thenReturn(rs)
+        when(ps.executeUpdate()).thenReturn(1).thenReturn(0);
+        when(rs.next()).thenReturn(false)
+        when(rs.getBytes("cube_value_bin")).thenReturn("".getBytes("UTF-8"))
+
+        assert new NCubeJdbcPersister().commitCubes(c, defaultSnapshotApp, [1L] as Object[], USER_ID, UniqueIdGenerator.uniqueId).size() == 0
     }
 
     @Test
@@ -229,7 +207,7 @@
             new NCubeJdbcPersister().copyBranch(c, defaultSnapshotApp.asHead(), defaultSnapshotApp)
             fail()
         }
-        catch (NullPointerException ignored)
+        catch (NullPointerException e)
         {
         }
     }
@@ -240,10 +218,10 @@
         when(c.createStatement()).thenThrow(SQLException.class)
         when(c.createStatement(anyInt(), anyInt())).thenThrow(SQLException.class)
         when(c.createStatement(anyInt(), anyInt(), anyInt())).thenThrow(SQLException.class)
-        DatabaseMetaData metaData = mock(DatabaseMetaData.class)
-        when(c.metaData).thenReturn(metaData)
-        when(metaData.driverName).thenReturn("Oracle")
-        return c
+        DatabaseMetaData metaData = mock(DatabaseMetaData.class);
+        when(c.metaData).thenReturn(metaData);
+        when(metaData.getDriverName()).thenReturn("Oracle");
+        return c;
     }
 
     private static Connection getConnectionThatThrowsExceptionAfterExistenceCheck(boolean exists, Class exceptionClass = SQLException.class) throws SQLException
@@ -252,12 +230,12 @@
         PreparedStatement ps = mock(PreparedStatement.class)
         ResultSet rs = mock(ResultSet.class)
         when(c.prepareStatement(anyString())).thenReturn(ps).thenThrow(exceptionClass)
-        DatabaseMetaData metaData = mock(DatabaseMetaData.class)
-        when(c.metaData).thenReturn(metaData)
-        when(metaData.driverName).thenReturn("HSQL")
+        DatabaseMetaData metaData = mock(DatabaseMetaData.class);
+        when(c.metaData).thenReturn(metaData);
+        when(metaData.getDriverName()).thenReturn("HSQL");
         when(ps.executeQuery()).thenReturn(rs)
         when(rs.next()).thenReturn(exists)
-        return c
+        return c;
     }
 
     @Test
@@ -266,4 +244,65 @@
         List<NCubeInfoDto> list = new NCubeJdbcPersister().pullToBranch((Connection)null, (ApplicationID) null,(Object[]) null, null, UniqueIdGenerator.uniqueId)
         assert 0 == list.size()
     }
+
+    @Test
+    void testAdaptorException()
+    {
+        NCubeJdbcPersisterAdapter adapter = new NCubeJdbcPersisterAdapter(TestingDatabaseHelper.createJdbcConnectionProvider())
+        try
+        {
+            adapter.commitMergedCubeToHead(ApplicationID.testAppId, null, "yo", UniqueIdGenerator.uniqueId)
+            fail()
+        }
+        catch (NullPointerException e)
+        { }
+
+        try
+        {
+            adapter.commitMergedCubeToBranch(ApplicationID.testAppId, null, "", "yo", UniqueIdGenerator.uniqueId)
+            fail()
+        }
+        catch (NullPointerException e)
+        { }
+
+        try
+        {
+            adapter.getAppNames(null)
+            fail()
+        }
+        catch (IllegalArgumentException e)
+        { }
+
+        try
+        {
+            adapter.getVersions(null, null)
+            fail()
+        }
+        catch (IllegalArgumentException e)
+        { }
+
+        try
+        {
+            adapter.deleteBranch(null)
+            fail()
+        }
+        catch (NullPointerException e)
+        { }
+
+        try
+        {
+            adapter.updateCube(null, null, null)
+            fail()
+        }
+        catch (NullPointerException e)
+        { }
+
+        try
+        {
+            adapter.loadCube(null, null)
+            fail()
+        }
+        catch (NullPointerException e)
+        { }
+    }
 }