--- conflicted
+++ resolved
@@ -1,12 +1,9 @@
 package com.cedarsoftware.ncube;
 
-<<<<<<< HEAD
 import com.cedarsoftware.util.StringUtilities;
-=======
 import com.cedarsoftware.ncube.formatters.NCubeTestReader;
 import com.cedarsoftware.ncube.formatters.NCubeTestWriter;
 import com.cedarsoftware.util.DeepEquals;
->>>>>>> 18a0f806
 import com.cedarsoftware.util.io.JsonWriter;
 import org.junit.After;
 import org.junit.Before;
@@ -621,7 +618,6 @@
         assertEquals(testCube, cache.get("sys.classpath"));
     }
 
-
     @Test
     public void testJsonToJavaBackup() throws Exception {
         //can remove when this support is gone
@@ -680,6 +676,7 @@
             assertTrue(e.getMessage().contains("0.0.0 version"));
         }
     }
+
 
     @Test
     public void testNCubeManagerUpdateCubeExceptions() throws Exception
